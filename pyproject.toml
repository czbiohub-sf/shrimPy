[build-system]
requires = ["setuptools >= 61", "setuptools_scm[toml]>=3.4", "wheel"]

[project]
name = "mantis"
description = "Acquisition engine for collecting data on the mantis microscope"
readme = "README.md"
license = { file = "LICENSE" }
requires-python = ">=3.10, <4.0"

# the dynamically determined project metadata attributes
dynamic = ["version"]

classifiers = [
  "Development Status :: 3 - Alpha",
  "Intended Audience :: Science/Research",
  "Programming Language :: Python :: 3 :: Only",
  "Programming Language :: Python :: 3.10",
]

# list package dependencies here
dependencies = [
  "copylot @ git+https://github.com/czbiohub-sf/coPylot",
  "iohub==0.1.0.dev5",
  "matplotlib",
  "napari; 'arm64' in platform_machine",                 # without Qt5 and skimage
  "napari[all]; 'arm64' not in platform_machine",        # with Qt5 and skimage
  "PyQt6; 'arm64' in platform_machine",
  "natsort",
  "ndtiff>=2.0",
  "nidaqmx",
<<<<<<< HEAD
  "numpy",
  "monai",
=======
  "numpy<2",
>>>>>>> 8c682752
  "pandas~=2.1",
  "pycromanager==0.28.1",
  "pydantic",
  "pylablib==1.4.1",
  "scipy",
  "slurmkit @ git+https://github.com/royerlab/slurmkit",
  "tifffile",
  "waveorder @ git+https://github.com/mehta-lab/waveorder",
  "largestinteriorrectangle",
  "antspyx",
  "pystackreg",
]


[project.optional-dependencies]
# note that dev dependencies are only pinned to major versions
dev = [
  "black==22.3.0",
  "flake8~=5.0",
  "isort~=5.12",
  "pre-commit~=2.19",
  "pylint~=2.14",
  "pytest~=7.1",
]
build = ["build", "twine"]

[project.scripts]
mantis = "mantis.cli.main:cli"

[tool.setuptools]
# explicitly specify the package name
# TODO: is there a better way to do this?
packages = ["mantis"]

# allow use of __file__ to load data files included in the package
zip-safe = false

[tool.setuptools.dynamic]
version = { attr = "mantis.__version__" }

[tool.black]
line-length = 95
target-version = ['py39', 'py310']
include = '\.pyi?$'
skip-string-normalization = true
exclude = '''
(
  /(
      \.eggs
    | \.git
    | \.hg
    | \.mypy_cache
    | \.tox
    | \.venv
    | _build
    | build
    | dist
    | notebooks
    | ignore
    | examples
  )/
)
'''

[tool.isort]
profile = "black"
line_length = 95
lines_between_types = 1
default_section = "THIRDPARTY"
no_lines_before = ["STDLIB"]
ensure_newline_before_comments = true
skip_glob = ["examples/*"]

[tool.pylint]
# disable all conventions, refactors, warnings (C, R, W) and the following:
# E0401: unable-to-import (since it is possible that no one environment has all required packages)
# E1136: unsubscriptable-object (anecdotal false positives for numpy objects)
disable = ["C", "R", "W", "import-error", "unsubscriptable-object"]
msg-template = "{line},{column},{category},{symbol}:{msg}"
reports = "n"

[tool.pytest.ini_options]
addopts = "--ignore examples/"<|MERGE_RESOLUTION|>--- conflicted
+++ resolved
@@ -29,12 +29,8 @@
   "natsort",
   "ndtiff>=2.0",
   "nidaqmx",
-<<<<<<< HEAD
-  "numpy",
+  "numpy<2",
   "monai",
-=======
-  "numpy<2",
->>>>>>> 8c682752
   "pandas~=2.1",
   "pycromanager==0.28.1",
   "pydantic",
