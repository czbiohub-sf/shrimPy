--- conflicted
+++ resolved
@@ -39,10 +39,6 @@
   "waveorder @ git+https://github.com/mehta-lab/waveorder",
   "largestinteriorrectangle",
   "antspyx",
-<<<<<<< HEAD
-  "pystackreg",
-=======
->>>>>>> 0df6135f
 ]
 
 
