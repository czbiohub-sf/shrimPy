--- conflicted
+++ resolved
@@ -29,16 +29,13 @@
     "pycromanager==0.25.40",
     "nidaqmx",
     "iohub==0.1.0.dev3",
-<<<<<<< HEAD
     "pylablib==1.4.1",
-=======
     "scipy",
     "slurmkit @ git+https://github.com/royerlab/slurmkit",
     "natsort",
     "napari[all]; 'arm64' not in platform_machine", # with Qt5 and skimage
     "napari; 'arm64' in platform_machine", # without Qt5 and skimage
     "PyQt6; 'arm64' in platform_machine",
->>>>>>> 08315367
     "matplotlib",
 ]
 
