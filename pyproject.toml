--- conflicted
+++ resolved
@@ -5,46 +5,21 @@
 name = "mantis"
 description = "Acquisition engine for collecting data on the mantis microscope"
 readme = "README.md"
-<<<<<<< HEAD
-license = {file = "LICENSE"}
-=======
 license = { file = "LICENSE" }
->>>>>>> 1810fa3b
 requires-python = ">=3.10, <4.0"
 
 # the dynamically determined project metadata attributes
 dynamic = ["version"]
 
 classifiers = [
-<<<<<<< HEAD
-    "Development Status :: 3 - Alpha",
-    "Intended Audience :: Science/Research",
-    "Programming Language :: Python :: 3 :: Only",
-    "Programming Language :: Python :: 3.10"
-=======
   "Development Status :: 3 - Alpha",
   "Intended Audience :: Science/Research",
   "Programming Language :: Python :: 3 :: Only",
   "Programming Language :: Python :: 3.10",
->>>>>>> 1810fa3b
 ]
 
 # list package dependencies here
 dependencies = [
-<<<<<<< HEAD
-    "numpy",
-    "pydantic",
-    "pycromanager==0.25.40",
-    "nidaqmx",
-    "iohub==0.1.0.dev3",
-    "scipy",
-    "slurmkit @ git+https://github.com/royerlab/slurmkit",
-    "natsort",
-    "napari[all]; 'arm64' not in platform_machine", # with Qt5 and skimage
-    "napari; 'arm64' in platform_machine", # without Qt5 and skimage
-    "PyQt6; 'arm64' in platform_machine",
-    "matplotlib",
-=======
   "iohub==0.1.0.dev3",
   "matplotlib",
   "napari; 'arm64' in platform_machine",                 # without Qt5 and skimage
@@ -60,7 +35,6 @@
   "slurmkit @ git+https://github.com/royerlab/slurmkit",
   "tifffile",
   "waveorder @ git+https://github.com/mehta-lab/waveorder",
->>>>>>> 1810fa3b
 ]
 
 
