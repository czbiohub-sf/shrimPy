import datetime
import glob
import os

from pathlib import Path

import click
import numpy as np

from iohub import open_ome_zarr
<<<<<<< HEAD
from mantis.analysis.AnalysisSettings import RegistrationSettings
from pathlib import Path
from typing import List
from mantis.cli.utils import yaml_to_model
from mantis.cli.apply_affine import apply_affine_to_scale

# io parameters
dataset = 'HSP90AB1_registration_v2_1_phase.zarr'

source_data_paths = os.path.join('../1-recon', dataset, '*/*/*')
output_data_path = os.path.join('.', '_'.join(dataset.split('_')[:-1]) + '_registered.zarr')
registration_param_path = './optimized_registration_nuc.yml'
crop_output = True

# sbatch and resource parameters
cpus_per_task = 1
mem_per_cpu = "16G"
time = 60  # minutes
simultaneous_processes_per_node = 1

# path handling
source_data_paths = natsorted(glob.glob(str(source_data_paths)))
output_dir = os.path.dirname(output_data_path)
output_paths = utils.get_output_paths(source_data_paths, output_data_path)
click.echo(f"in: {source_data_paths}, out: {output_paths}")
slurm_out_path = str(os.path.join(output_dir, "slurm_output/register-%j.out"))

# Additional registraion arguments
# Parse from the yaml file
settings = yaml_to_model(registration_param_path, RegistrationSettings)
matrix = np.array(settings.affine_transform_zyx)
source_shape_zyx = tuple(settings.source_shape_zyx)
target_shape_zyx = tuple(settings.target_shape_zyx)

# Calculate the output voxel size from the input scale and affine transform
with open_ome_zarr(source_data_paths[0]) as input_dataset:
    output_voxel_size = apply_affine_to_scale(matrix[:3, :3], input_dataset.scale[-3:])

# Crop the output image to largest common region
if crop_output:
    Z_slice, Y_slice, X_slice = utils.find_lir_slicing_params(
        source_shape_zyx, target_shape_zyx, matrix
    )
    target_shape_zyx = (
        Z_slice.stop - Z_slice.start,
        Y_slice.stop - Y_slice.start,
        X_slice.stop - X_slice.start,
    )

utils.create_empty_zarr(
    position_paths=source_data_paths,
    output_path=output_data_path,
    output_zyx_shape=target_shape_zyx,
    chunk_zyx_shape=None,
    voxel_size=tuple(output_voxel_size),
)

# Get the affine transformation matrix
=======
from natsort import natsorted
from slurmkit import SlurmParams, slurm_function, submit_function

from mantis.analysis.AnalysisSettings import RegistrationSettings
from mantis.analysis.register import apply_affine_transform, find_overlapping_volume
from mantis.cli.apply_affine import rescale_voxel_size
from mantis.cli.utils import (
    copy_n_paste_czyx,
    create_empty_hcs_zarr,
    process_single_position_v2,
    yaml_to_model,
)

# io parameters
source_position_dirpaths = '/input_source.zarr/*/*/*'
target_position_dirpaths = '/input_target.zarr/*/*/*'
config_filepath = (
    '../mantis/analysis/settings/example_apply_affine_settings.yml'
)
output_dirpath = './test_output.zarr'

# sbatch and resource parameters
cpus_per_task = 4
mem_per_cpu = "16G"
time = 60  # minutes
partition = 'cpu'
simultaneous_processes_per_node = (
    8  # number of processes that are run in parallel on a single node
)

# NOTE: parameters from here and below should not have to be changed
source_position_dirpaths = [
    Path(path) for path in natsorted(glob.glob(source_position_dirpaths))
]
target_position_dirpaths = [
    Path(path) for path in natsorted(glob.glob(target_position_dirpaths))
]
output_dirpath = Path(output_dirpath)
config_filepath = Path(config_filepath)

click.echo(f"in_path: {source_position_dirpaths[0]}, out_path: {output_dirpath}")
slurm_out_path = output_dirpath.parent / "slurm_output" / "register-%j.out"

# Parse from the yaml file
settings = yaml_to_model(config_filepath, RegistrationSettings)
matrix = np.array(settings.affine_transform_zyx)
keep_overhang = settings.keep_overhang

# Calculate the output voxel size from the input scale and affine transform
with open_ome_zarr(source_position_dirpaths[0]) as source_dataset:
    T, C, Z, Y, X = source_dataset.data.shape
    source_channel_names = source_dataset.channel_names
    source_shape_zyx = source_dataset.data.shape[-3:]
    source_voxel_size = source_dataset.scale[-3:]
    output_voxel_size = rescale_voxel_size(matrix[:3, :3], source_voxel_size)

with open_ome_zarr(target_position_dirpaths[0]) as target_dataset:
    target_channel_names = target_dataset.channel_names
    Z_target, Y_target, X_target = target_dataset.data.shape[-3:]
    target_shape_zyx = target_dataset.data.shape[-3:]

click.echo('\nREGISTRATION PARAMETERS:')
click.echo(f'Transformation matrix:\n{matrix}')
click.echo(f'Voxel size: {output_voxel_size}')

# Logic to parse time indices
if settings.time_indices == "all":
    time_indices = list(range(T))
elif isinstance(settings.time_indices, list):
    time_indices = settings.time_indices
elif isinstance(settings.time_indices, int):
    time_indices = [settings.time_indices]

output_channel_names = target_channel_names
if target_position_dirpaths != source_position_dirpaths:
    output_channel_names += source_channel_names

if not keep_overhang:
    # Find the largest interior rectangle
    click.echo('\nFinding largest overlapping volume between source and target datasets')
    Z_slice, Y_slice, X_slice = find_overlapping_volume(
        source_shape_zyx, target_shape_zyx, matrix
    )
    # TODO: start or stop may be None
    cropped_target_shape_zyx = (
        Z_slice.stop - Z_slice.start,
        Y_slice.stop - Y_slice.start,
        X_slice.stop - X_slice.start,
    )
    # Overwrite the previous target shape
    Z_target, Y_target, X_target = cropped_target_shape_zyx[-3:]
    click.echo(f'Shape of cropped output dataset: {target_shape_zyx}\n')
else:
    Z_slice, Y_slice, X_slice = (
        slice(0, Z_target),
        slice(0, Y_target),
        slice(0, X_target),
    )

output_metadata = {
    "shape": (len(time_indices), len(output_channel_names), Z_target, Y_target, X_target),
    "chunks": None,
    "scale": (1,) * 2 + tuple(output_voxel_size),
    "channel_names": output_channel_names,
    "dtype": np.float32,
}

# Create the output zarr mirroring source_position_dirpaths
create_empty_hcs_zarr(
    store_path=output_dirpath,
    position_keys=[p.parts[-3:] for p in source_position_dirpaths],
    **output_metadata,
)

# Get the affine transformation matrix
# NOTE: add any extra metadata if needed:
>>>>>>> 0df6135f
extra_metadata = {
    'affine_transformation': {
        'transform_matrix': matrix.tolist(),
    }
}

affine_transform_args = {
    'matrix': matrix,
<<<<<<< HEAD
    'output_shape_zyx': settings.target_shape_zyx,
    'crop_output_slicing': ([Z_slice, Y_slice, X_slice] if crop_output else None),
    'extra_metadata': extra_metadata,
}

# prepare slurm parameters
params = SlurmParams(
    partition="preempted",
=======
    'output_shape_zyx': target_shape_zyx,  # NOTE: this is the shape of the original target dataset
    'crop_output_slicing': ([Z_slice, Y_slice, X_slice] if not keep_overhang else None),
    'extra_metadata': extra_metadata,
}

copy_n_paste_kwargs = {"czyx_slicing_params": ([Z_slice, Y_slice, X_slice])}

# prepare slurm parameters
params = SlurmParams(
    partition=partition,
>>>>>>> 0df6135f
    cpus_per_task=cpus_per_task,
    mem_per_cpu=mem_per_cpu,
    time=datetime.timedelta(minutes=time),
    output=slurm_out_path,
)

# wrap our utils.process_single_position() function with slurmkit
slurm_process_single_position = slurm_function(process_single_position_v2)
register_func = slurm_process_single_position(
<<<<<<< HEAD
    func=utils.affine_transform,
=======
    func=apply_affine_transform,
    output_path=output_dirpath,
    time_indices=time_indices,
>>>>>>> 0df6135f
    num_processes=simultaneous_processes_per_node,
    **affine_transform_args,
)

<<<<<<< HEAD
# generate an array of jobs by passing the in_path and out_path to slurm wrapped function
register_jobs = [
    submit_function(
        register_func,
        slurm_params=params,
        input_data_path=in_path,
        output_path=out_path,
    )
    for in_path, out_path in zip(source_data_paths, output_paths)
]
=======
copy_n_paste_func = slurm_process_single_position(
    func=copy_n_paste_czyx,
    output_path=output_dirpath,
    time_indices=time_indices,
    num_processes=simultaneous_processes_per_node,
    **copy_n_paste_kwargs,
)

# NOTE: channels will not be processed in parallel
# NOTE: the the source and target datastores may be the same (e.g. Hummingbird datasets)
# apply affine transform to channels in the source datastore that should be registered
# as given in the config file (i.e. settings.source_channel_names)
for input_position_path in source_position_dirpaths:
    for channel_name in source_channel_names:
        if channel_name in settings.source_channel_names:
            submit_function(
                register_func,
                slurm_params=params,
                input_data_path=input_position_path,
                input_channel_idx=[source_channel_names.index(channel_name)],
                output_channel_idx=[output_channel_names.index(channel_name)],
            )

# Copy over the channels that were not processed
for input_position_path in target_position_dirpaths:
    for channel_name in target_channel_names:
        if channel_name not in settings.source_channel_names:
            submit_function(
                copy_n_paste_func,
                slurm_params=params,
                input_data_path=input_position_path,
                input_channel_idx=[target_channel_names.index(channel_name)],
                output_channel_idx=[output_channel_names.index(channel_name)],
            )
>>>>>>> 0df6135f
<|MERGE_RESOLUTION|>--- conflicted
+++ resolved
@@ -8,66 +8,6 @@
 import numpy as np
 
 from iohub import open_ome_zarr
-<<<<<<< HEAD
-from mantis.analysis.AnalysisSettings import RegistrationSettings
-from pathlib import Path
-from typing import List
-from mantis.cli.utils import yaml_to_model
-from mantis.cli.apply_affine import apply_affine_to_scale
-
-# io parameters
-dataset = 'HSP90AB1_registration_v2_1_phase.zarr'
-
-source_data_paths = os.path.join('../1-recon', dataset, '*/*/*')
-output_data_path = os.path.join('.', '_'.join(dataset.split('_')[:-1]) + '_registered.zarr')
-registration_param_path = './optimized_registration_nuc.yml'
-crop_output = True
-
-# sbatch and resource parameters
-cpus_per_task = 1
-mem_per_cpu = "16G"
-time = 60  # minutes
-simultaneous_processes_per_node = 1
-
-# path handling
-source_data_paths = natsorted(glob.glob(str(source_data_paths)))
-output_dir = os.path.dirname(output_data_path)
-output_paths = utils.get_output_paths(source_data_paths, output_data_path)
-click.echo(f"in: {source_data_paths}, out: {output_paths}")
-slurm_out_path = str(os.path.join(output_dir, "slurm_output/register-%j.out"))
-
-# Additional registraion arguments
-# Parse from the yaml file
-settings = yaml_to_model(registration_param_path, RegistrationSettings)
-matrix = np.array(settings.affine_transform_zyx)
-source_shape_zyx = tuple(settings.source_shape_zyx)
-target_shape_zyx = tuple(settings.target_shape_zyx)
-
-# Calculate the output voxel size from the input scale and affine transform
-with open_ome_zarr(source_data_paths[0]) as input_dataset:
-    output_voxel_size = apply_affine_to_scale(matrix[:3, :3], input_dataset.scale[-3:])
-
-# Crop the output image to largest common region
-if crop_output:
-    Z_slice, Y_slice, X_slice = utils.find_lir_slicing_params(
-        source_shape_zyx, target_shape_zyx, matrix
-    )
-    target_shape_zyx = (
-        Z_slice.stop - Z_slice.start,
-        Y_slice.stop - Y_slice.start,
-        X_slice.stop - X_slice.start,
-    )
-
-utils.create_empty_zarr(
-    position_paths=source_data_paths,
-    output_path=output_data_path,
-    output_zyx_shape=target_shape_zyx,
-    chunk_zyx_shape=None,
-    voxel_size=tuple(output_voxel_size),
-)
-
-# Get the affine transformation matrix
-=======
 from natsort import natsorted
 from slurmkit import SlurmParams, slurm_function, submit_function
 
@@ -184,7 +124,6 @@
 
 # Get the affine transformation matrix
 # NOTE: add any extra metadata if needed:
->>>>>>> 0df6135f
 extra_metadata = {
     'affine_transformation': {
         'transform_matrix': matrix.tolist(),
@@ -193,16 +132,6 @@
 
 affine_transform_args = {
     'matrix': matrix,
-<<<<<<< HEAD
-    'output_shape_zyx': settings.target_shape_zyx,
-    'crop_output_slicing': ([Z_slice, Y_slice, X_slice] if crop_output else None),
-    'extra_metadata': extra_metadata,
-}
-
-# prepare slurm parameters
-params = SlurmParams(
-    partition="preempted",
-=======
     'output_shape_zyx': target_shape_zyx,  # NOTE: this is the shape of the original target dataset
     'crop_output_slicing': ([Z_slice, Y_slice, X_slice] if not keep_overhang else None),
     'extra_metadata': extra_metadata,
@@ -213,7 +142,6 @@
 # prepare slurm parameters
 params = SlurmParams(
     partition=partition,
->>>>>>> 0df6135f
     cpus_per_task=cpus_per_task,
     mem_per_cpu=mem_per_cpu,
     time=datetime.timedelta(minutes=time),
@@ -223,29 +151,13 @@
 # wrap our utils.process_single_position() function with slurmkit
 slurm_process_single_position = slurm_function(process_single_position_v2)
 register_func = slurm_process_single_position(
-<<<<<<< HEAD
-    func=utils.affine_transform,
-=======
     func=apply_affine_transform,
     output_path=output_dirpath,
     time_indices=time_indices,
->>>>>>> 0df6135f
     num_processes=simultaneous_processes_per_node,
     **affine_transform_args,
 )
 
-<<<<<<< HEAD
-# generate an array of jobs by passing the in_path and out_path to slurm wrapped function
-register_jobs = [
-    submit_function(
-        register_func,
-        slurm_params=params,
-        input_data_path=in_path,
-        output_path=out_path,
-    )
-    for in_path, out_path in zip(source_data_paths, output_paths)
-]
-=======
 copy_n_paste_func = slurm_process_single_position(
     func=copy_n_paste_czyx,
     output_path=output_dirpath,
@@ -279,5 +191,4 @@
                 input_data_path=input_position_path,
                 input_channel_idx=[target_channel_names.index(channel_name)],
                 output_channel_idx=[output_channel_names.index(channel_name)],
-            )
->>>>>>> 0df6135f
+            )