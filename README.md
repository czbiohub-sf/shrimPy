--- conflicted
+++ resolved
@@ -98,22 +98,6 @@
 
 # TODO: rename function calls as below
 # REGISTER
-<<<<<<< HEAD
-mantis estimate-affine `
-    -s ./acq_name_labelfree_reconstructed.zarr/0/0/0 `
-    -t ./acq_name_lightsheet_deskewed.zarr/0/0/0 `
-    -o ./register.yml
-mantis optimize-affine `
-    -s ./acq_name_virtual_staining_reconstructed.zarr/0/0/0 `
-    -t ./acq_name_lightsheet_deskewed.zarr/0/0/0 `
-    -c ./register.yml `
-    -o ./optimized.yml
-mantis apply-affine `
-    -i ./acq_name_labelfree_deskewed.zarr/*/*/* `
-    -c ./optimized.yml `
-    -o ./acq_name_registered.zarr
-
-=======
 # estimate registration parameters
 mantis estimate-registration \
     --input-source ./acq_name_labelfree_reconstructed.zarr/0/0/0 \
@@ -131,7 +115,6 @@
     --input-target ./acq_name_lightsheet_deskewed.zarr/*/*/* \
     -c ./register_optimized.yml \
     -o ./acq_name_registered.zarr
->>>>>>> 0df6135f
 ```
 
 ## Data and metadata format
