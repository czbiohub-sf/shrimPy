<<<<<<< HEAD
# SHRIMPy: Smart High-throughput Robust Imaging & Measurement in Python
![acquisition and reconstruction schematic](docs/figure_3a.png)

SHRIMPy (pronounced: ʃrɪm-pai) is a pythonic framework for high-throughput smart microscopy and high-performance analysis. It was developed for acquisition and reconstruction of image data acquired with the mantis microscope.  The mantis microscope implements simultaneous label-free and light-sheet imaging on two independent arms running separate instances of [Micro-manager](https://micro-manager.org/) and [pycromanager](https://pycro-manager.readthedocs.io/). The acquisition engine synchronizes data collection using hardware triggering and carries out smart microscopy tasks such as autofocus and autoexposure.

The acquired multidimensional raw datasets are processed by the reconstruction engine to generate registered multimodal data that can be used for analysis. Raw data are first converted to the [OME-Zarr](https://ngff.openmicroscopy.org/) format using [iohub](https://github.com/czbiohub-sf/iohub) to facilitate parallel processing and metadata management. Discrete data volumes then undergo deskewing of fluorescence channels, reconstruction of phase and orientation (using [recOrder](https://github.com/mehta-lab/recOrder)), registration and virtual staining (using [VisCy](https://github.com/mehta-lab/viscy)).

## Mantis Microscope setup

Mantis Microscope's set up is outlined in the [Setup Guide](docs/setup_guide.md).
=======
# shrimPy: Smart High-throughput Robust Imaging & Measurement in Python
![acquisition and reconstruction schematic](docs/figure_3a.png)

shrimPy (pronounced: ʃrɪm-pai) is a pythonic framework for high-throughput smart microscopy and high-performance analysis. The current alpha version of the framework is specific to the mantis microscope (described below), but extensible to a high throughput microscope that is controlled with [Micro-Manager](https://micro-manager.org/). 

The acquisition engine synchronizes data collection using hardware triggering and carries out smart microscopy tasks such as autofocus and autoexposure.

The acquired multidimensional raw datasets are processed by the reconstruction engine to generate registered multimodal data that can be used for analysis. Raw data are first converted to the [OME-Zarr](https://ngff.openmicroscopy.org/) format using [iohub](https://github.com/czbiohub-sf/iohub) to facilitate parallel processing and metadata management. Discrete data volumes then undergo deskewing of fluorescence channels, reconstruction of phase and orientation (using [recOrder](https://github.com/mehta-lab/recOrder)), registration and virtual staining (using [VisCy](https://github.com/mehta-lab/viscy)).
>>>>>>> 272610c6

## Installation

`shrimpy` can be installed as follows:

1. Create a new Python 3.10 virtual environment using conda:

```sh
conda create -y --name shrimpy python=3.10
conda activate shrimpy
```

2. Clone the repo and install this package:

```sh
pip install .
```

<<<<<<< HEAD
## Data Acquisition
=======
## Setting up the mantis microscope
The mantis microscope implements simultaneous label-free and light-sheet imaging on two independent arms running separate instances of [Micro-Manager](https://micro-manager.org/) and [pycromanager](https://pycro-manager.readthedocs.io/). shrimPy was developed to enable robust long-term imaging with mantis and efficient analysis of resulting TB-scale datasets. 

Mantis Microscope's set up is outlined in the [Setup Guide](docs/setup_guide.md).


## Data acquisition with mantis
>>>>>>> 272610c6

Mantis acquisitions and analyses use a command-line interface.

A list of `shrimpy` commands can be displayed with:
```sh
shrimpy --help
```

Data are acquired using `shrimpy run-acquisition`, and a list of arguments can be displayed with:

```sh
shrimpy run-acquisition --help
```

The mantis acquisition is configured using a YAML file. An example of a configuration file can be found [here](mantis/acquisition/settings/example_acquisition_settings.yaml).

This is an example of a command which will start an acquisition on the mantis microscope:

```pwsh
<<<<<<< HEAD
shrimpy run-acquisition `
    --config-filepath path/to/config.yaml `
=======
mantis run-acquisition \ 
    --config-filepath path/to/config.yaml \  
>>>>>>> 272610c6
    --output-dirpath ./YYYY_MM_DD_experiment_name/acquisition_name
```

The acquisition may also be run in "demo" mode with the Micro-manager `MMConfig_Demo.cfg` config. This does not require any microscope hardware. A demo run can be started with:

```pwsh
<<<<<<< HEAD
shrimpy run-acquisition `
    --config-filepath path/to/config.yaml `
    --output-dirpath ./YYYY_MM_DD_experiment_name/acquisition_name `
=======
mantis run-acquisition \ 
    --config-filepath path/to/config.yaml \ 
    --output-dirpath ./YYYY_MM_DD_experiment_name/acquisition_name \ 
>>>>>>> 272610c6
    --mm-config-filepath path/to/MMConfig_Demo.cfg
```

## Data reconstruction

Data reconstruction also uses a command line interface. All reconstruction calls take an input `-i` and an output `-o`, and most reconstruction calls use configuration files passed via a `-c` option.

A typical set of CLI calls to go from raw data to registered volumes looks like:

```sh
# CONVERT TO ZARR
iohub convert \
    -i ./acq_name/acq_name_labelfree_1 \
    -o ./acq_name_labelfree.zarr \
iohub convert \
    -i ./acq_name/acq_name_lightsheet_1 \
    -o ./acq_name_lightsheet.zarr

# DESKEW FLUORESCENCE
# estimate deskew parameters
<<<<<<< HEAD
shrimpy estimate-deskew \
    -i ./acq_name_lightsheet.zarr/0/0/0 \
    -o ./deskew.yml
# apply deskew parameters
shrimpy deskew \
=======
mantis estimate-deskew \
    -i ./acq_name_lightsheet.zarr/0/0/0 \
    -o ./deskew.yml
# apply deskew parameters
mantis deskew \
>>>>>>> 272610c6
    -i ./acq_name_lightsheet.zarr/*/*/* \
    -c ./deskew_params.yml \
    -o ./acq_name_lightsheet_deskewed.zarr

# RECONSTRUCT PHASE/BIREFRINGENCE
recorder reconstruct \
    -i ./acq_name_labelfree.zarr/*/*/* \
    -c ./recon.yml \
    -o ./acq_name_labelfree_reconstructed.zarr

# TODO: rename function calls as below
# REGISTER
# estimate registration parameters
<<<<<<< HEAD
shrimpy estimate-registration \
=======
mantis estimate-registration \
>>>>>>> 272610c6
    --input-source ./acq_name_labelfree_reconstructed.zarr/0/0/0 \
    --input-target ./acq_name_lightsheet_deskewed.zarr/0/0/0 \
    -o ./register.yml
# optimize registration parameters
<<<<<<< HEAD
shrimpy optimize-registration \
=======
mantis optimize-registration \
>>>>>>> 272610c6
    --input-source ./acq_name_labelfree_reconstructed.zarr/0/0/0 \
    --input-target ./acq_name_lightsheet_deskewed.zarr/0/0/0 \
    -c ./register.yml \
    -o ./register_optimized.yml
# register data
<<<<<<< HEAD
shrimpy register \
=======
mantis register \
>>>>>>> 272610c6
    --input-source ./acq_name_labelfree_reconstructed.zarr/*/*/* \
    --input-target ./acq_name_lightsheet_deskewed.zarr/*/*/* \
    -c ./register_optimized.yml \
    -o ./acq_name_registered.zarr
```

## Data and metadata format
<<<<<<< HEAD

The format of the raw and reconstructed data and associated metadata is documented [here](/docs/data_structure.md).

=======

The format of the raw and reconstructed data and associated metadata is documented [here](/docs/data_structure.md).

>>>>>>> 272610c6
## Contributing
We are updating the code to enable smart high throughput microscopy on any Micro-Manager controlled microscope. The code will have rough edges for the next several months. We appreciate the bug reports and code contributions if you use this package. If you would like to contribute to this package, please read the [contributing guide](CONTRIBUTING.md).<|MERGE_RESOLUTION|>--- conflicted
+++ resolved
@@ -1,15 +1,3 @@
-<<<<<<< HEAD
-# SHRIMPy: Smart High-throughput Robust Imaging & Measurement in Python
-![acquisition and reconstruction schematic](docs/figure_3a.png)
-
-SHRIMPy (pronounced: ʃrɪm-pai) is a pythonic framework for high-throughput smart microscopy and high-performance analysis. It was developed for acquisition and reconstruction of image data acquired with the mantis microscope.  The mantis microscope implements simultaneous label-free and light-sheet imaging on two independent arms running separate instances of [Micro-manager](https://micro-manager.org/) and [pycromanager](https://pycro-manager.readthedocs.io/). The acquisition engine synchronizes data collection using hardware triggering and carries out smart microscopy tasks such as autofocus and autoexposure.
-
-The acquired multidimensional raw datasets are processed by the reconstruction engine to generate registered multimodal data that can be used for analysis. Raw data are first converted to the [OME-Zarr](https://ngff.openmicroscopy.org/) format using [iohub](https://github.com/czbiohub-sf/iohub) to facilitate parallel processing and metadata management. Discrete data volumes then undergo deskewing of fluorescence channels, reconstruction of phase and orientation (using [recOrder](https://github.com/mehta-lab/recOrder)), registration and virtual staining (using [VisCy](https://github.com/mehta-lab/viscy)).
-
-## Mantis Microscope setup
-
-Mantis Microscope's set up is outlined in the [Setup Guide](docs/setup_guide.md).
-=======
 # shrimPy: Smart High-throughput Robust Imaging & Measurement in Python
 ![acquisition and reconstruction schematic](docs/figure_3a.png)
 
@@ -18,7 +6,6 @@
 The acquisition engine synchronizes data collection using hardware triggering and carries out smart microscopy tasks such as autofocus and autoexposure.
 
 The acquired multidimensional raw datasets are processed by the reconstruction engine to generate registered multimodal data that can be used for analysis. Raw data are first converted to the [OME-Zarr](https://ngff.openmicroscopy.org/) format using [iohub](https://github.com/czbiohub-sf/iohub) to facilitate parallel processing and metadata management. Discrete data volumes then undergo deskewing of fluorescence channels, reconstruction of phase and orientation (using [recOrder](https://github.com/mehta-lab/recOrder)), registration and virtual staining (using [VisCy](https://github.com/mehta-lab/viscy)).
->>>>>>> 272610c6
 
 ## Installation
 
@@ -37,9 +24,6 @@
 pip install .
 ```
 
-<<<<<<< HEAD
-## Data Acquisition
-=======
 ## Setting up the mantis microscope
 The mantis microscope implements simultaneous label-free and light-sheet imaging on two independent arms running separate instances of [Micro-Manager](https://micro-manager.org/) and [pycromanager](https://pycro-manager.readthedocs.io/). shrimPy was developed to enable robust long-term imaging with mantis and efficient analysis of resulting TB-scale datasets. 
 
@@ -47,7 +31,6 @@
 
 
 ## Data acquisition with mantis
->>>>>>> 272610c6
 
 Mantis acquisitions and analyses use a command-line interface.
 
@@ -67,28 +50,17 @@
 This is an example of a command which will start an acquisition on the mantis microscope:
 
 ```pwsh
-<<<<<<< HEAD
-shrimpy run-acquisition `
-    --config-filepath path/to/config.yaml `
-=======
 mantis run-acquisition \ 
     --config-filepath path/to/config.yaml \  
->>>>>>> 272610c6
     --output-dirpath ./YYYY_MM_DD_experiment_name/acquisition_name
 ```
 
 The acquisition may also be run in "demo" mode with the Micro-manager `MMConfig_Demo.cfg` config. This does not require any microscope hardware. A demo run can be started with:
 
 ```pwsh
-<<<<<<< HEAD
-shrimpy run-acquisition `
-    --config-filepath path/to/config.yaml `
-    --output-dirpath ./YYYY_MM_DD_experiment_name/acquisition_name `
-=======
 mantis run-acquisition \ 
     --config-filepath path/to/config.yaml \ 
     --output-dirpath ./YYYY_MM_DD_experiment_name/acquisition_name \ 
->>>>>>> 272610c6
     --mm-config-filepath path/to/MMConfig_Demo.cfg
 ```
 
@@ -109,19 +81,11 @@
 
 # DESKEW FLUORESCENCE
 # estimate deskew parameters
-<<<<<<< HEAD
-shrimpy estimate-deskew \
-    -i ./acq_name_lightsheet.zarr/0/0/0 \
-    -o ./deskew.yml
-# apply deskew parameters
-shrimpy deskew \
-=======
 mantis estimate-deskew \
     -i ./acq_name_lightsheet.zarr/0/0/0 \
     -o ./deskew.yml
 # apply deskew parameters
 mantis deskew \
->>>>>>> 272610c6
     -i ./acq_name_lightsheet.zarr/*/*/* \
     -c ./deskew_params.yml \
     -o ./acq_name_lightsheet_deskewed.zarr
@@ -135,30 +99,18 @@
 # TODO: rename function calls as below
 # REGISTER
 # estimate registration parameters
-<<<<<<< HEAD
-shrimpy estimate-registration \
-=======
 mantis estimate-registration \
->>>>>>> 272610c6
     --input-source ./acq_name_labelfree_reconstructed.zarr/0/0/0 \
     --input-target ./acq_name_lightsheet_deskewed.zarr/0/0/0 \
     -o ./register.yml
 # optimize registration parameters
-<<<<<<< HEAD
-shrimpy optimize-registration \
-=======
 mantis optimize-registration \
->>>>>>> 272610c6
     --input-source ./acq_name_labelfree_reconstructed.zarr/0/0/0 \
     --input-target ./acq_name_lightsheet_deskewed.zarr/0/0/0 \
     -c ./register.yml \
     -o ./register_optimized.yml
 # register data
-<<<<<<< HEAD
-shrimpy register \
-=======
 mantis register \
->>>>>>> 272610c6
     --input-source ./acq_name_labelfree_reconstructed.zarr/*/*/* \
     --input-target ./acq_name_lightsheet_deskewed.zarr/*/*/* \
     -c ./register_optimized.yml \
@@ -166,14 +118,8 @@
 ```
 
 ## Data and metadata format
-<<<<<<< HEAD
 
 The format of the raw and reconstructed data and associated metadata is documented [here](/docs/data_structure.md).
 
-=======
-
-The format of the raw and reconstructed data and associated metadata is documented [here](/docs/data_structure.md).
-
->>>>>>> 272610c6
 ## Contributing
 We are updating the code to enable smart high throughput microscopy on any Micro-Manager controlled microscope. The code will have rough edges for the next several months. We appreciate the bug reports and code contributions if you use this package. If you would like to contribute to this package, please read the [contributing guide](CONTRIBUTING.md).