--- conflicted
+++ resolved
@@ -1,11 +1,7 @@
 # shrimPy: Smart High-throughput Robust Imaging & Measurement in Python
 ![acquisition and reconstruction schematic](docs/figure_3a.png)
 
-<<<<<<< HEAD
-shrimPy (pronounced: ʃrɪm-pai) is a pythonic framework for high-throughput smart microscopy and high-performance analysis. The current alpha version of the framework is specific to the mantis microscope (described below), but extensible to a high throughput microscope that is controlled with [Micro-Manager](https://micro-manager.org/).
-=======
 shrimPy (pronounced: ʃrɪm-pai) is a pythonic framework for high-throughput smart microscopy and high-performance analysis. The current alpha version of the framework is specific to the mantis microscope, described in our [preprint](https://www.biorxiv.org/content/10.1101/2023.12.19.572435v1), but extensible to a high throughput microscope that is controlled with [Micro-Manager](https://micro-manager.org/). 
->>>>>>> be36e3e7
 
 The acquisition engine synchronizes data collection using hardware triggering and carries out smart microscopy tasks such as autofocus and autoexposure.
 
@@ -29,11 +25,7 @@
 ```
 
 ## Setting up the mantis microscope
-<<<<<<< HEAD
-The mantis microscope implements simultaneous label-free and light-sheet imaging on two independent arms running separate instances of [Micro-Manager](https://micro-manager.org/) and [pycromanager](https://pycro-manager.readthedocs.io/). shrimPy was developed to enable robust long-term imaging with mantis and efficient analysis of resulting TB-scale datasets.
-=======
 The mantis microscope implements simultaneous label-free and light-sheet imaging as described in [Ivanov et al.](https://www.biorxiv.org/content/10.1101/2023.12.19.572435v1) The two imaging modalities are acquired on two independent arms of the microscope running separate instances of [Micro-Manager](https://micro-manager.org/) and [pycromanager](https://pycro-manager.readthedocs.io/). shrimPy was developed to enable robust long-term imaging with mantis and efficient analysis of resulting TB-scale datasets. 
->>>>>>> be36e3e7
 
 The [Setup Guide](docs/setup_guide.md) outlines how the mantis microscope is configured.
 
