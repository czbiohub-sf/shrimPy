--- conflicted
+++ resolved
@@ -1,6 +1,2 @@
-<<<<<<< HEAD
-__version__ = "0.0.2"
-__mm_version__ = "2023-07-20"
-=======
 __version__ = "0.1.0"
->>>>>>> 8457ff7a
+__mm_version__ = "2023-07-20"