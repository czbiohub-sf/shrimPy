import numpy as np
import pytest

<<<<<<< HEAD
from mantis.analysis.AnalysisSettings import (
    DeskewSettings,
    RegistrationSettings,
    StabilizationSettings,
)
=======
from pydantic import ValidationError

from mantis.analysis.AnalysisSettings import DeskewSettings, RegistrationSettings
>>>>>>> 9fe9390b


def test_deskew_settings():
    # Test extra parameter
    with pytest.raises(ValidationError):
        DeskewSettings(
            pixel_size_um=0.116, ls_angle_deg=36, scan_step_um=0.313, typo_param="test"
        )

    # Test negative value
    with pytest.raises(ValidationError):
        DeskewSettings(pixel_size_um=-3, ls_angle_deg=36, scan_step_um=0.313)

    # Test light sheet angle range
    with pytest.raises(ValueError):
        DeskewSettings(pixel_size_um=0.116, ls_angle_deg=90, scan_step_um=0.313)

    # Test px_to_scan_ratio logic
    with pytest.raises(ValueError):
        DeskewSettings(pixel_size_um=0.116, ls_angle_deg=36, scan_step_um=None)


def test_example_deskew_settings(example_deskew_settings):
    _, settings = example_deskew_settings

    DeskewSettings(**settings)


def test_apply_affine_settings():
    # Test extra parameter
    with pytest.raises(ValidationError):
        RegistrationSettings(
            source_channel_index=0,
            target_channel_index=0,
            affine_transform_zyx=np.identity(4).tolist(),
            typo_param="test",
        )

    # Test wrong output shape size
    with pytest.raises(ValidationError):
        RegistrationSettings(
            source_channel_index=0,
            target_channel_index=0,
            affine_transform_zyx=np.identity(4).tolist(),
            typo_param="test",
        )

    # Test wrong matrix shape
    with pytest.raises(ValidationError):
        RegistrationSettings(
            source_channel_index=0,
            target_channel_index=0,
            affine_transform_zyx=np.identity(5).tolist(),
            typo_param="test",
        )


def test_example_apply_affine_settings(example_apply_affine_settings):
    _, settings = example_apply_affine_settings
    RegistrationSettings(**settings)


def test_example_stabilize_timelapse_settings(example_stabilize_timelapse_settings):
    _, settings = example_stabilize_timelapse_settings
    StabilizationSettings(**settings)<|MERGE_RESOLUTION|>--- conflicted
+++ resolved
@@ -1,17 +1,13 @@
 import numpy as np
 import pytest
 
-<<<<<<< HEAD
+from pydantic import ValidationError
+
 from mantis.analysis.AnalysisSettings import (
     DeskewSettings,
     RegistrationSettings,
     StabilizationSettings,
 )
-=======
-from pydantic import ValidationError
-
-from mantis.analysis.AnalysisSettings import DeskewSettings, RegistrationSettings
->>>>>>> 9fe9390b
 
 
 def test_deskew_settings():
