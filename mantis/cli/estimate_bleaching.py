--- conflicted
+++ resolved
@@ -9,11 +9,7 @@
 import numpy as np
 
 from iohub.display_utils import channel_display_settings
-<<<<<<< HEAD
-from iohub.ngff import Plate, open_ome_zarr
-=======
 from iohub.ngff import open_ome_zarr
->>>>>>> 8457ff7a
 from scipy.optimize import curve_fit
 from tqdm import tqdm
 
@@ -107,48 +103,6 @@
 
 
 @click.command()
-<<<<<<< HEAD
-@click.argument(
-    "input_path",
-    type=click.Path(exists=True),
-)
-@click.option(
-    "--output-folder",
-    "-o",
-    default=None,
-    required=False,
-    help="Path to output folder",
-)
-def estimate_bleaching(input_path, output_folder):
-    """Estimate bleaching from raw data"""
-    reader = open_ome_zarr(input_path)
-    if not isinstance(reader, Plate):
-        raise ValueError("Please supply an HCS plate .zarr store.")
-
-    # Handle paths
-    input_folder = os.path.splitext(os.path.basename(os.path.normpath(input_path)))[0]
-    if output_folder is None:
-        output_folder = input_folder + "_bleaching"
-
-    # Read timing metadata and generate plots
-    for well_name, position in reader.positions():
-        print(f"Generating bleaching curves for position {well_name}")
-
-        # Generate plot for each position
-        T = position.data.shape[0]
-        try:
-            dt = np.float32(reader.zattrs['Summary']['Interval_ms'] / MSECS_PER_MINUTE)
-        except Exception as e:
-            print(e)
-            print(f"WARNING: missing time metadata for p={well_name}")
-            dt = 1
-
-        times = np.arange(0, T * dt, step=dt)
-        tczyx_data = position.data
-        output_file = os.path.join(output_folder, well_name)
-        os.makedirs(output_file, exist_ok=True)
-        title = input_folder + f" - position = {well_name}"
-=======
 @input_position_dirpaths()
 @output_dirpath()
 def estimate_bleaching(input_position_dirpaths, output_dirpath):
@@ -190,17 +144,12 @@
         output_file = os.path.join(output_dirpath, well_name)
         os.makedirs(output_file, exist_ok=True)
         title = input_position_dirpath + f" - position = {well_name}"
->>>>>>> 8457ff7a
         plot_bleaching_curves(
             times,
             tczyx_data,
             reader.channel_names,
             os.path.join(output_file, "bleaching.svg"),
             title,
-<<<<<<< HEAD
-        )
-=======
         )
 
-    reader.close()
->>>>>>> 8457ff7a
+    reader.close()