import contextlib
import inspect
import io
import itertools
import multiprocessing as mp

from functools import partial
from pathlib import Path
from typing import Tuple

import ants
import click
import largestinteriorrectangle as lir
import numpy as np
<<<<<<< HEAD
import scipy.ndimage as ndi
=======
>>>>>>> 0df6135f
import yaml

from iohub.ngff import Position, open_ome_zarr
from iohub.ngff_meta import TransformationMeta
<<<<<<< HEAD
from tqdm import tqdm
from numpy.typing import DTypeLike
import torch
import matplotlib.pyplot as plt
=======
from numpy.typing import DTypeLike
from tqdm import tqdm
>>>>>>> 0df6135f

from numpy.typing import DTypeLike
import torch
import matplotlib.pyplot as plt
from natsort import natsorted
import glob
from typing import List
import os

<<<<<<< HEAD

=======
>>>>>>> 0df6135f
# TODO: replace this with recOrder recOrder.cli.utils.create_empty_hcs()
def create_empty_zarr(
    position_paths: list[Path],
    output_path: Path,
    output_zyx_shape: Tuple[int],
    chunk_zyx_shape: Tuple[int] = None,
    voxel_size: Tuple[int, float] = (1, 1, 1),
) -> None:
    """Create an empty zarr store mirroring another store"""
    DTYPE = np.float32
    MAX_CHUNK_SIZE = 500e6  # in bytes
    bytes_per_pixel = np.dtype(DTYPE).itemsize

    # Load the first position to infer dataset information
    input_dataset = open_ome_zarr(str(position_paths[0]), mode="r")
    T, C, Z, Y, X = input_dataset.data.shape

    click.echo("Creating empty array...")

    # Handle transforms and metadata
    transform = TransformationMeta(
        type="scale",
        scale=2 * (1,) + voxel_size,
    )

    # Prepare output dataset
    channel_names = input_dataset.channel_names

    # Output shape based on the type of reconstruction
    output_shape = (T, len(channel_names)) + output_zyx_shape
    click.echo(f"Number of positions: {len(position_paths)}")
    click.echo(f"Output shape: {output_shape}")

    # Create output dataset
    output_dataset = open_ome_zarr(
        output_path, layout="hcs", mode="w", channel_names=channel_names
    )
    if chunk_zyx_shape is None:
        chunk_zyx_shape = list(output_zyx_shape)
        # chunk_zyx_shape[-3] > 1 ensures while loop will not stall if single
        # XY image is larger than MAX_CHUNK_SIZE
        while (
            chunk_zyx_shape[-3] > 1
            and np.prod(chunk_zyx_shape) * bytes_per_pixel > MAX_CHUNK_SIZE
        ):
            chunk_zyx_shape[-3] = np.ceil(chunk_zyx_shape[-3] / 2).astype(int)
        chunk_zyx_shape = tuple(chunk_zyx_shape)

    chunk_size = 2 * (1,) + chunk_zyx_shape
    click.echo(f"Chunk size: {chunk_size}")

    # This takes care of the logic for single position or multiple position by wildcards
    for path in position_paths:
        path_strings = Path(path).parts[-3:]
        pos = output_dataset.create_position(
            str(path_strings[0]), str(path_strings[1]), str(path_strings[2])
        )

        _ = pos.create_zeros(
            name="0",
            shape=output_shape,
            chunks=chunk_size,
            dtype=DTYPE,
            transform=[transform],
        )

    input_dataset.close()


# TODO: convert all code to use this function from now on
def create_empty_hcs_zarr(
    store_path: Path,
    position_keys: list[Tuple[str]],
    channel_names: list[str],
    shape: Tuple[int],
    chunks: Tuple[int] = None,
    scale: Tuple[float] = (1, 1, 1, 1, 1),
    dtype: DTypeLike = np.float32,
    max_chunk_size_bytes=500e6,
) -> None:
    """
    If the plate does not exist, create an empty zarr plate.
    If the plate exists, append positions and channels if they are not
    already in the plate.
    Parameters
    ----------
    store_path : Path
        hcs plate path
    position_keys : list[Tuple[str]]
        Position keys, will append if not present in the plate.
        e.g. [("A", "1", "0"), ("A", "1", "1")]
    shape : Tuple[int]
    chunks : Tuple[int]
    scale : Tuple[float]
    channel_names : list[str]
        Channel names, will append if not present in metadata.
    dtype : DTypeLike

    Modifying from recOrder
    https://github.com/mehta-lab/recOrder/blob/d31ad910abf84c65ba927e34561f916651cbb3e8/recOrder/cli/utils.py#L12
    """
    MAX_CHUNK_SIZE = max_chunk_size_bytes  # in bytes
    bytes_per_pixel = np.dtype(dtype).itemsize

    # Limiting the chunking to 500MB
    if chunks is None:
        chunk_zyx_shape = list(shape[-3:])
        # chunk_zyx_shape[-3] > 1 ensures while loop will not stall if single
        # XY image is larger than MAX_CHUNK_SIZE
        while (
            chunk_zyx_shape[-3] > 1
            and np.prod(chunk_zyx_shape) * bytes_per_pixel > MAX_CHUNK_SIZE
        ):
            chunk_zyx_shape[-3] = np.ceil(chunk_zyx_shape[-3] / 2).astype(int)
        chunk_zyx_shape = tuple(chunk_zyx_shape)

        chunks = 2 * (1,) + chunk_zyx_shape

    # Create plate
    output_plate = open_ome_zarr(
        str(store_path), layout="hcs", mode="a", channel_names=channel_names
    )

    # Create positions
    for position_key in position_keys:
        position_key_string = "/".join(position_key)
        # Check if position is already in the store, if not create it
        if position_key_string not in output_plate.zgroup:
            position = output_plate.create_position(*position_key)
            _ = position.create_zeros(
                name="0",
                shape=shape,
                chunks=chunks,
                dtype=dtype,
                transform=[TransformationMeta(type="scale", scale=scale)],
            )
        else:
            position = output_plate[position_key_string]

    # Check if channel_names are already in the store, if not append them
    for channel_name in channel_names:
        # Read channel names directly from metadata to avoid race conditions
        metadata_channel_names = [
            channel.label for channel in position.metadata.omero.channels
        ]
        if channel_name not in metadata_channel_names:
            position.append_channel(channel_name, resize_arrays=True)


def get_output_paths(input_paths: list[Path], output_zarr_path: Path) -> list[Path]:
    """Generates a mirrored output path list given an input list of positions"""
    list_output_path = []
    for path in input_paths:
        # Select the Row/Column/FOV parts of input path
        path_strings = Path(path).parts[-3:]
        # Append the same Row/Column/FOV to the output zarr path
        list_output_path.append(Path(output_zarr_path, *path_strings))
    return list_output_path


def apply_function_to_zyx_and_save(
    func, position: Position, output_path: Path, t_idx: int, c_idx: int, **kwargs
) -> None:
    """Load a zyx array from a Position object, apply a transformation and save the result to file"""
    click.echo(f"Processing c={c_idx}, t={t_idx}")
<<<<<<< HEAD

    zyx_data = position[0][t_idx, c_idx]
    if _check_nan_n_zeros(zyx_data):
        click.echo(f"Skipping c={c_idx}, t={t_idx} due to all zeros or nans")
    else:
        # Apply function
        processed_zyx = func(zyx_data, **kwargs)

        # Write to file
        with open_ome_zarr(output_path, mode="r+") as output_dataset:
            output_dataset[0][t_idx, c_idx] = processed_zyx

        click.echo(f"Finished Writing.. c={c_idx}, t={t_idx}")
=======

    zyx_data = position[0][t_idx, c_idx]
    if _check_nan_n_zeros(zyx_data):
        click.echo(f"Skipping c={c_idx}, t={t_idx} due to all zeros or nans")
    else:
        # Apply function
        processed_zyx = func(zyx_data, **kwargs)

        # Write to file
        with open_ome_zarr(output_path, mode="r+") as output_dataset:
            output_dataset[0][t_idx, c_idx] = processed_zyx

        click.echo(f"Finished Writing.. c={c_idx}, t={t_idx}")


# NOTE WIP
def apply_transform_to_zyx_and_save_v2(
    func,
    position: Position,
    output_path: Path,
    input_channel_indices: list[int],
    output_channel_indices: list[int],
    t_idx: int,
    c_idx: int = None,
    **kwargs,
) -> None:
    """Load a zyx array from a Position object, apply a transformation to CZYX or ZYX and save the result to file"""
    click.echo(f"Processing c={c_idx}, t={t_idx}")

    # TODO: temporary fix to slumkit issue
    if _is_nested(input_channel_indices):
        # print(f'input_channel_indices: {input_channel_indices}')
        input_channel_indices = [int(x) for x in input_channel_indices if x.isdigit()]
    if _is_nested(output_channel_indices):
        # print(f'input_channel_indices: {output_channel_indices}')
        output_channel_indices = [int(x) for x in output_channel_indices if x.isdigit()]
    click.echo(f'input_channel_indices: {input_channel_indices}')

    # Process CZYX vs ZYX
    if input_channel_indices is not None:
        czyx_data = position.data.oindex[t_idx, input_channel_indices]
        if not _check_nan_n_zeros(czyx_data):
            transformed_czyx = func(czyx_data, **kwargs)
            # Write to file
            with open_ome_zarr(output_path, mode="r+") as output_dataset:
                output_dataset[0].oindex[t_idx, output_channel_indices] = transformed_czyx
            click.echo(f"Finished Writing.. t={t_idx}")
        else:
            click.echo(f"Skipping t={t_idx} due to all zeros or nans")
    else:
        zyx_data = position.data.oindex[t_idx, c_idx]
        # Checking if nans or zeros and skip processing
        if not _check_nan_n_zeros(zyx_data):
            # Apply transformation
            transformed_zyx = func(zyx_data, **kwargs)

            # Write to file
            with open_ome_zarr(output_path, mode="r+") as output_dataset:
                output_dataset[0][t_idx, c_idx] = transformed_zyx

            click.echo(f"Finished Writing.. c={c_idx}, t={t_idx}")
        else:
            click.echo(f"Skipping c={c_idx}, t={t_idx} due to all zeros or nans")
>>>>>>> 0df6135f


def process_single_position(
    func,
    input_data_path: Path,
    output_path: Path,
    num_processes: int = mp.cpu_count(),
    **kwargs,
) -> None:
    """Register a single position with multiprocessing parallelization over T and C"""
    # Function to be applied
    click.echo(f"Function to be applied: \t{func}")

    # Get the reader and writer
    click.echo(f"Input data path:\t{input_data_path}")
    click.echo(f"Output data path:\t{str(output_path)}")
    input_dataset = open_ome_zarr(str(input_data_path))
    stdout_buffer = io.StringIO()
    with contextlib.redirect_stdout(stdout_buffer):
        input_dataset.print_tree()
    click.echo(f" Input data tree: {stdout_buffer.getvalue()}")

    T, C, _, _, _ = input_dataset.data.shape

    # Check the arguments for the function
    all_func_params = inspect.signature(func).parameters.keys()
    # Extract the relevant kwargs for the function 'func'
    func_args = {}
    non_func_args = {}

    for k, v in kwargs.items():
        if k in all_func_params:
            func_args[k] = v
        else:
            non_func_args[k] = v

    # Write the settings into the metadata if existing
    # TODO: alternatively we can throw all extra arguments as metadata.
    if 'extra_metadata' in non_func_args:
        # For each dictionary in the nest
        with open_ome_zarr(output_path, mode='r+') as output_dataset:
            for params_metadata_keys in kwargs['extra_metadata'].keys():
                output_dataset.zattrs['extra_metadata'] = non_func_args['extra_metadata']

    # Loop through (T, C), deskewing and writing as we go
    click.echo(f"\nStarting multiprocess pool with {num_processes} processes")
    with mp.Pool(num_processes) as p:
        p.starmap(
            partial(
                apply_function_to_zyx_and_save,
                func,
                input_dataset,
                str(output_path),
                **func_args,
            ),
            itertools.product(range(T), range(C)),
        )


<<<<<<< HEAD
def scale_affine(start_shape_zyx, scaling_factor_zyx=(1, 1, 1), end_shape_zyx=None):
    center_Y_start, center_X_start = np.array(start_shape_zyx)[-2:] / 2
    if end_shape_zyx is None:
        center_Y_end, center_X_end = (center_Y_start, center_X_start)
    else:
        center_Y_end, center_X_end = np.array(end_shape_zyx)[-2:] / 2

    scaling_matrix = np.array(
        [
            [scaling_factor_zyx[-3], 0, 0, 0],
            [
                0,
                scaling_factor_zyx[-2],
                0,
                -center_Y_start * scaling_factor_zyx[-2] + center_Y_end,
            ],
            [
                0,
                0,
                scaling_factor_zyx[-1],
                -center_X_start * scaling_factor_zyx[-1] + center_X_end,
            ],
            [0, 0, 0, 1],
        ]
    )
    return scaling_matrix


def rotate_affine(
    start_shape_zyx: Tuple, angle: float = 0.0, end_shape_zyx: Tuple = None
) -> np.ndarray:
    """
    Rotate Transformation Matrix

    Parameters
    ----------
    start_shape_zyx : Tuple
        Shape of the input
    angle : float, optional
        Angles of rotation in degrees
    end_shape_zyx : Tuple, optional
       Shape of output space

    Returns
    -------
    np.ndarray
        Rotation matrix
    """
    # TODO: make this 3D?
    center_Y_start, center_X_start = np.array(start_shape_zyx)[-2:] / 2
    if end_shape_zyx is None:
        center_Y_end, center_X_end = (center_Y_start, center_X_start)
    else:
        center_Y_end, center_X_end = np.array(end_shape_zyx)[-2:] / 2

    theta = np.radians(angle)

    rotation_matrix = np.array(
        [
            [1, 0, 0, 0],
            [
                0,
                np.cos(theta),
                -np.sin(theta),
                -center_Y_start * np.cos(theta)
                + np.sin(theta) * center_X_start
                + center_Y_end,
            ],
            [
                0,
                np.sin(theta),
                np.cos(theta),
                -center_Y_start * np.sin(theta)
                - center_X_start * np.cos(theta)
                + center_X_end,
            ],
            [0, 0, 0, 1],
        ]
    )

    affine_rot_n_scale_matrix_zyx = rotation_matrix

    return affine_rot_n_scale_matrix_zyx


def affine_transform(
    zyx_data: np.ndarray,
    matrix: np.ndarray,
    output_shape_zyx: Tuple,
    method='ants',
    crop_output_slicing: bool = None,
) -> np.ndarray:
    """_summary_

    Parameters
    ----------
    zyx_data : np.ndarray
        3D input array to be transformed
    matrix : np.ndarray
        3D Homogenous transformation matrix
    output_shape_zyx : Tuple
        output target zyx shape
    method : str, optional
        method to use for transformation, by default 'ants'
    crop_output : bool, optional
        crop the output to the largest interior rectangle, by default False

    Returns
    -------
    np.ndarray
        registered zyx data
    """
    # Convert nans to 0
    zyx_data = np.nan_to_num(zyx_data, nan=0)

    # NOTE: default set to ANTS apply_affine method until we decide we get a benefit from using cupy
    # The ants method on CPU is 10x faster than scipy on CPU. Cupy method has not been bencharked vs ANTs

    if method == 'ants':
        # The output has to be a ANTImage Object
        empty_target_array = np.zeros((output_shape_zyx), dtype=np.float32)
        target_zyx_ants = ants.from_numpy(empty_target_array)

        T_ants = numpy_to_ants_transform_zyx(matrix)

        zyx_data_ants = ants.from_numpy(zyx_data.astype(np.float32))
        registered_zyx = T_ants.apply_to_image(
            zyx_data_ants, reference=target_zyx_ants
        ).numpy()

    elif method == 'scipy':
        registered_zyx = ndi.affine_transform(zyx_data, matrix, output_shape_zyx)

    else:
        raise ValueError(f'Unknown method {method}')

    # Crop the output to the largest interior rectangle
    if crop_output_slicing is not None:
        Z_slice, Y_slice, X_slice = crop_output_slicing
        registered_zyx = registered_zyx[Z_slice, Y_slice, X_slice]

    return registered_zyx


def find_lir(registered_zyx: np.ndarray, plot: bool = False) -> Tuple:
    # Find the lir YX
    registered_yx_bool = registered_zyx[registered_zyx.shape[0] // 2].copy()
    registered_yx_bool = registered_yx_bool > 0 * 1.0
    rectangle_coords_yx = lir.lir(registered_yx_bool)

    x = rectangle_coords_yx[0]
    y = rectangle_coords_yx[1]
    width = rectangle_coords_yx[2]
    height = rectangle_coords_yx[3]
    corner1_xy = (x, y)  # Bottom-left corner
    corner2_xy = (x + width, y)  # Bottom-right corner
    corner3_xy = (x + width, y + height)  # Top-right corner
    corner4_xy = (x, y + height)  # Top-left corner
    rectangle_xy = np.array((corner1_xy, corner2_xy, corner3_xy, corner4_xy))
    X_slice = slice(rectangle_xy.min(axis=0)[0], rectangle_xy.max(axis=0)[0])
    Y_slice = slice(rectangle_xy.min(axis=0)[1], rectangle_xy.max(axis=0)[1])

    # Find the lir Z
    zyx_shape = registered_zyx.shape
    registered_zx_bool = registered_zyx.transpose((2, 0, 1)) > 0
    registered_zx_bool = registered_zx_bool[zyx_shape[0] // 2].copy()
    rectangle_coords_zx = lir.lir(registered_zx_bool)
    x = rectangle_coords_zx[0]
    z = rectangle_coords_zx[1]
    width = rectangle_coords_zx[2]
    height = rectangle_coords_zx[3]
    corner1_zx = (x, z)  # Bottom-left corner
    corner2_zx = (x + width, z)  # Bottom-right corner
    corner3_zx = (x + width, z + height)  # Top-right corner
    corner4_zx = (x, z + height)  # Top-left corner
    rectangle_zx = np.array((corner1_zx, corner2_zx, corner3_zx, corner4_zx))
    Z_slice = slice(rectangle_zx.min(axis=0)[1], rectangle_zx.max(axis=0)[1])

    if plot:
        rectangle_yx = plt.Polygon(
            (corner1_xy, corner2_xy, corner3_xy, corner4_xy),
            closed=True,
            fill=None,
            edgecolor="r",
        )
        # Add the rectangle to the plot
        fig, ax = plt.subplots(nrows=1, ncols=2)
        ax[0].imshow(registered_yx_bool)
        ax[0].add_patch(rectangle_yx)

        rectangle_zx = plt.Polygon(
            (corner1_zx, corner2_zx, corner3_zx, corner4_zx),
            closed=True,
            fill=None,
            edgecolor="r",
        )
        ax[1].imshow(registered_zx_bool)
        ax[1].add_patch(rectangle_zx)
        plt.savefig("./lir.png")

    return (Z_slice, Y_slice, X_slice)
=======
# TODO: modifiy how we get the time and channesl like recOrder (isinstance(input, list) or instance(input,int) or all)
def process_single_position_v2(
    func,
    input_data_path: Path,
    output_path: Path,
    time_indices: list = [0],
    input_channel_idx: list = [],
    output_channel_idx: list = [],
    num_processes: int = mp.cpu_count(),
    **kwargs,
) -> None:
    """Register a single position with multiprocessing parallelization over T and C"""
    # Function to be applied
    click.echo(f"Function to be applied: \t{func}")

    # Get the reader and writer
    click.echo(f"Input data path:\t{input_data_path}")
    click.echo(f"Output data path:\t{str(output_path)}")
    input_dataset = open_ome_zarr(str(input_data_path))
    stdout_buffer = io.StringIO()
    with contextlib.redirect_stdout(stdout_buffer):
        input_dataset.print_tree()
    click.echo(f" Input data tree: {stdout_buffer.getvalue()}")

    # Find time indices
    if time_indices == "all":
        time_indices = range(input_dataset.data.shape[0])
    elif isinstance(time_indices, list):
        time_indices = time_indices

    # Check for invalid times
    time_ubound = input_dataset.data.shape[0] - 1
    if np.max(time_indices) > time_ubound:
        raise ValueError(
            f"time_indices = {time_indices} includes a time index beyond the maximum index of the dataset = {time_ubound}"
        )

    # Check the arguments for the function
    all_func_params = inspect.signature(func).parameters.keys()
    # Extract the relevant kwargs for the function 'func'
    func_args = {}
    non_func_args = {}

    for k, v in kwargs.items():
        if k in all_func_params:
            func_args[k] = v
        else:
            non_func_args[k] = v

    # Write the settings into the metadata if existing
    if 'extra_metadata' in non_func_args:
        # For each dictionary in the nest
        with open_ome_zarr(output_path, mode='r+') as output_dataset:
            for params_metadata_keys in kwargs['extra_metadata'].keys():
                output_dataset.zattrs['extra_metadata'] = non_func_args['extra_metadata']

    # Loop through (T, C), deskewing and writing as we go
    if input_channel_idx is None or len(input_channel_idx) == 0:
        # If C is not empty, use itertools.product with both ranges
        _, C, _, _, _ = input_dataset.data.shape
        iterable = itertools.product(time_indices, range(C))
        partial_apply_transform_to_zyx_and_save = partial(
            apply_transform_to_zyx_and_save_v2,
            func,
            input_dataset,
            output_path / Path(*input_data_path.parts[-3:]),
            input_channel_indices=None,
            **func_args,
        )
    else:
        # If C is empty, use only the range for time_indices
        iterable = itertools.product(time_indices)
        partial_apply_transform_to_zyx_and_save = partial(
            apply_transform_to_zyx_and_save_v2,
            func,
            input_dataset,
            output_path / Path(*input_data_path.parts[-3:]),
            input_channel_idx,
            output_channel_idx,
            c_idx=0,
            **func_args,
        )

        click.echo(f"\nStarting multiprocess pool with {num_processes} processes")
        with mp.Pool(num_processes) as p:
            p.starmap(
                partial_apply_transform_to_zyx_and_save,
                iterable,
            )
>>>>>>> 0df6135f


def copy_n_paste(zyx_data: np.ndarray, zyx_slicing_params: list) -> np.ndarray:
    """
    Load a zyx array and crop given a list of ZYX slices()

    Parameters
    ----------
    zyx_data : np.ndarray
        data to copy
    zyx_slicing_params : list
        list of slicing parameters for z,y,x

    Returns
    -------
    np.ndarray
        crop of the input zyx_data given the slicing parameters
    """
    zyx_data = np.nan_to_num(zyx_data, nan=0)
    zyx_data_sliced = zyx_data[
        zyx_slicing_params[0],
        zyx_slicing_params[1],
        zyx_slicing_params[2],
    ]
    return zyx_data_sliced


def copy_n_paste_czyx(czyx_data: np.ndarray, czyx_slicing_params: list) -> np.ndarray:
    """
    Load a zyx array and crop given a list of ZYX slices()

    Parameters
    ----------
    czyx_data : np.ndarray
        data to copy
    czyx_slicing_params : list
        list of slicing parameters for z,y,x

    Returns
    -------
    np.ndarray
        crop of the input czyx_data given the slicing parameters
    """
    czyx_data_sliced = czyx_data[
        :,
        czyx_slicing_params[0],
        czyx_slicing_params[1],
        czyx_slicing_params[2],
    ]
    return czyx_data_sliced


<<<<<<< HEAD
def find_lir_slicing_params(
    input_zyx_shape: Tuple,
    target_zyx_shape: Tuple,
    transformation_matrix: np.ndarray,
    plot: bool = False,
) -> Tuple:
    """
    Find the largest internal rectangle between the transformed input and the target
    and return the cropping parameters

    Parameters
    ----------
    input_zyx_shape : Tuple
        shape of input array
    target_zyx_shape : Tuple
        shape of target array
    transformation_matrix : np.ndarray
        transformation matrix between input and target

    Returns
    -------
    Tuple
        Slicing parameters to crop LIR

    """
    print('Starting Largest interior rectangle (LIR) search')

    # Make dummy volumes
    img1 = np.ones(tuple(input_zyx_shape), dtype=np.float32)
    img2 = np.ones(tuple(target_zyx_shape), dtype=np.float32)

    # Conver to ants objects
    target_zyx_ants = ants.from_numpy(img2.astype(np.float32))
    zyx_data_ants = ants.from_numpy(img1.astype(np.float32))

    ants_composed_matrix = numpy_to_ants_transform_zyx(transformation_matrix)

    # Apply affine
    registered_zyx = ants_composed_matrix.apply_to_image(
        zyx_data_ants, reference=target_zyx_ants
    )

    Z_slice, Y_slice, X_slice = find_lir(registered_zyx.numpy(), plot=plot)

    # registered_zyx_bool = registered_zyx.numpy().copy()
    # registered_zyx_bool = registered_zyx_bool > 0
    # # NOTE: we use the center of the volume as reference
    # rectangle_coords_yx = lir.lir(registered_zyx_bool[registered_zyx.shape[0] // 2])

    # # Find the overlap in XY
    # x = rectangle_coords_yx[0]
    # y = rectangle_coords_yx[1]
    # width = rectangle_coords_yx[2]
    # height = rectangle_coords_yx[3]
    # corner1_xy = (x, y)  # Bottom-left corner
    # corner2_xy = (x + width, y)  # Bottom-right corner
    # corner3_xy = (x + width, y + height)  # Top-right corner
    # corner4_xy = (x, y + height)  # Top-left corner
    # rectangle_xy = np.array((corner1_xy, corner2_xy, corner3_xy, corner4_xy))
    # X_slice = slice(rectangle_xy.min(axis=0)[0], rectangle_xy.max(axis=0)[0])
    # Y_slice = slice(rectangle_xy.min(axis=0)[1], rectangle_xy.max(axis=0)[1])

    # # Find the overlap in Z
    # registered_zx = registered_zyx.numpy()
    # registered_zx = registered_zx.transpose((2, 0, 1)) > 0
    # rectangle_coords_zx = lir.lir(registered_zx[registered_zyx.shape[0] // 2].copy())
    # x = rectangle_coords_zx[0]
    # y = rectangle_coords_zx[1]
    # width = rectangle_coords_zx[2]
    # height = rectangle_coords_zx[3]
    # corner1_zx = (x, y)  # Bottom-left corner
    # corner2_zx = (x + width, y)  # Bottom-right corner
    # corner3_zx = (x + width, y + height)  # Top-right corner
    # corner4_zx = (x, y + height)  # Top-left corner
    # rectangle_zx = np.array((corner1_zx, corner2_zx, corner3_zx, corner4_zx))
    # Z_slice = slice(rectangle_zx.min(axis=0)[1], rectangle_zx.max(axis=0)[1])

    print(f'Slicing parameters Z:{Z_slice}, Y:{Y_slice}, X:{X_slice}')
    return (Z_slice, Y_slice, X_slice)


=======
>>>>>>> 0df6135f
def append_channels(input_data_path: Path, target_data_path: Path) -> None:
    """
    Append channels to a target zarr store

    Parameters
    ----------
    input_data_path : Path
        input zarr path = /input.zarr
    target_data_path : Path
        target zarr path  = /target.zarr
    """
    appending_dataset = open_ome_zarr(input_data_path, mode="r")
    appending_channel_names = appending_dataset.channel_names
    with open_ome_zarr(target_data_path, mode="r+") as dataset:
        target_data_channel_names = dataset.channel_names
        num_channels = len(target_data_channel_names) - 1
        print(f"channels in target {target_data_channel_names}")
        print(f"adding channels {appending_channel_names}")
        for name, position in tqdm(dataset.positions(), desc='Positions'):
            for i, appending_channel_idx in enumerate(
                tqdm(appending_channel_names, desc='Channel', leave=False)
            ):
                position.append_channel(appending_channel_idx)
                position["0"][:, num_channels + i + 1] = appending_dataset[str(name)][0][:, i]
        dataset.print_tree()
    appending_dataset.close()


<<<<<<< HEAD
def numpy_to_ants_transform_zyx(T_numpy: np.ndarray):
    """Homogeneous 3D transformation matrix from numpy to ants

    Parameters
    ----------
    numpy_transform :4x4 homogenous matrix

    Returns
    -------
    Ants transformation matrix object
    """
    assert T_numpy.shape == (4, 4)

    T_ants_style = T_numpy[:, :-1].ravel()
    T_ants_style[-3:] = T_numpy[:3, -1]
    T_ants = ants.new_ants_transform(
        transform_type='AffineTransform',
    )
    T_ants.set_parameters(T_ants_style)

    return T_ants


def ants_to_numpy_transform_zyx(T_ants):
    """
    Convert the ants transformation matrix to numpy 3D homogenous transform

    Modified from Jordao's dexp code

    Parameters
    ----------
    T_ants : Ants transfromation matrix object

    Returns
    -------
    np.array
        Converted Ants to numpy array

    """

    T_numpy = T_ants.parameters.reshape((3, 4), order="F")
    T_numpy[:, :3] = T_numpy[:, :3].transpose()
    T_numpy = np.vstack((T_numpy, np.array([0, 0, 0, 1])))

    # Reference:
    # https://sourceforge.net/p/advants/discussion/840261/thread/9fbbaab7/
    # https://github.com/netstim/leaddbs/blob/a2bb3e663cf7fceb2067ac887866124be54aca7d/helpers/ea_antsmat2mat.m
    # T = original translation offset from A
    # T = T + (I - A) @ centering

    T_numpy[:3, -1] += (np.eye(3) - T_numpy[:3, :3]) @ T_ants.fixed_parameters

    return T_numpy


def apply_stabilization_over_time_ants(
    list_of_shifts: list,
    input_data_path: Path,
    output_path: Path,
    time_indices: list = [0],
    input_channel_idx: list = [],
    output_channel_idx: list = [],
    num_processes: int = 1,
    **kwargs,
) -> None:
    """Apply stabilization over time"""
    # Function to be applied
    # Get the reader and writer
    click.echo(f"Input data path:\t{input_data_path}")
    click.echo(f"Output data path:\t{str(output_path)}")
    input_dataset = open_ome_zarr(str(input_data_path))
    stdout_buffer = io.StringIO()
    with contextlib.redirect_stdout(stdout_buffer):
        input_dataset.print_tree()
    click.echo(f" Input data tree: {stdout_buffer.getvalue()}")

    T, C, _, _, _ = input_dataset.data.shape

    # Write the settings into the metadata if existing
    # TODO: alternatively we can throw all extra arguments as metadata.
    if 'extra_metadata' in kwargs:
        # For each dictionary in the nest
        with open_ome_zarr(output_path, mode='r+') as output_dataset:
            for params_metadata_keys in kwargs['extra_metadata'].keys():
                output_dataset.zattrs['extra_metadata'] = kwargs['extra_metadata']

    # Loop through (T, C), deskewing and writing as we go
    click.echo(f"\nStarting multiprocess pool with {num_processes} processes")

    if input_channel_idx is None or len(input_channel_idx) == 0:
        # If C is not empty, use itertools.product with both ranges
        _, C, _, _, _ = input_dataset.data.shape
        iterable = itertools.product(time_indices, range(C))
        partial_stabilization_over_time_ants = partial(
            stabilization_over_time_ants,
            input_dataset,
            output_path / Path(*input_data_path.parts[-3:]),
            list_of_shifts,
            None,
            None,
        )
    else:
        # If C is empty, use only the range for time_indices
        iterable = itertools.product(time_indices)
        partial_stabilization_over_time_ants = partial(
            stabilization_over_time_ants,
            input_dataset,
            output_path / Path(*input_data_path.parts[-3:]),
            list_of_shifts,
            input_channel_idx,
            output_channel_idx,
            c_idx=0,
        )

    with mp.Pool(num_processes) as p:
        p.starmap(
            partial_stabilization_over_time_ants,
            iterable,
        )
    input_dataset.close()


def stabilization_over_time_ants(
    position: Position,
    output_path: Path,
    list_of_shifts: np.ndarray,
    input_channel_idx: list,
    output_channel_idx: list,
    t_idx: int,
    c_idx: int,
    **kwargs,
) -> None:
    """Load a zyx array from a Position object, apply a transformation and save the result to file"""

    click.echo(f"Processing c={c_idx}, t={t_idx}")
    tx_shifts = numpy_to_ants_transform_zyx(list_of_shifts[t_idx])

    # Process CZYX vs ZYX
    if input_channel_idx is not None:
        czyx_data = position.data.oindex[t_idx, input_channel_idx]
        if not _check_nan_n_zeros(czyx_data):
            for c in input_channel_idx:
                print(f'czyx_data.shape {czyx_data.shape}')
                zyx_data_ants = ants.from_numpy(czyx_data[0])
                registered_zyx = tx_shifts.apply_to_image(
                    zyx_data_ants, reference=zyx_data_ants
                )
                # Write to file
                with open_ome_zarr(output_path, mode="r+") as output_dataset:
                    output_dataset[0].oindex[
                        t_idx, output_channel_idx
                    ] = registered_zyx.numpy()
            click.echo(f"Finished Writing.. t={t_idx}")
        else:
            click.echo(f"Skipping t={t_idx} due to all zeros or nans")
    else:
        zyx_data = position.data.oindex[t_idx, c_idx]
        # Checking if nans or zeros and skip processing
        if not _check_nan_n_zeros(zyx_data):
            zyx_data_ants = ants.from_numpy(zyx_data)
            # Apply transformation
            registered_zyx = tx_shifts.apply_to_image(zyx_data_ants, reference=zyx_data_ants)

            # Write to file
            with open_ome_zarr(output_path, mode="r+") as output_dataset:
                output_dataset[0][t_idx, c_idx] = registered_zyx.numpy()

            click.echo(f"Finished Writing.. c={c_idx}, t={t_idx}")
        else:
            click.echo(f"Skipping c={c_idx}, t={t_idx} due to all zeros or nans")


=======
>>>>>>> 0df6135f
def model_to_yaml(model, yaml_path: Path) -> None:
    """
    Save a model's dictionary representation to a YAML file.

    Borrowing from recOrder==0.4.0

    Parameters
    ----------
    model : object
        The model object to convert to YAML.
    yaml_path : Path
        The path to the output YAML file.

    Raises
    ------
    TypeError
        If the `model` object does not have a `dict()` method.

    Notes
    -----
    This function converts a model object into a dictionary representation
    using the `dict()` method. It removes any fields with None values before
    writing the dictionary to a YAML file.

    Examples
    --------
    >>> from my_model import MyModel
    >>> model = MyModel()
    >>> model_to_yaml(model, 'model.yaml')

    """
    yaml_path = Path(yaml_path)

    if not hasattr(model, "dict"):
        raise TypeError("The 'model' object does not have a 'dict()' method.")

    model_dict = model.dict()

    # Remove None-valued fields
    clean_model_dict = {key: value for key, value in model_dict.items() if value is not None}

    with open(yaml_path, "w+") as f:
        yaml.dump(clean_model_dict, f, default_flow_style=False, sort_keys=False)


def yaml_to_model(yaml_path: Path, model):
    """
    Load model settings from a YAML file and create a model instance.

    Borrowing from recOrder==0.4.0

    Parameters
    ----------
    yaml_path : Path
        The path to the YAML file containing the model settings.
    model : class
        The model class used to create an instance with the loaded settings.

    Returns
    -------
    object
        An instance of the model class with the loaded settings.

    Raises
    ------
    TypeError
        If the provided model is not a class or does not have a callable constructor.
    FileNotFoundError
        If the YAML file specified by `yaml_path` does not exist.

    Notes
    -----
    This function loads model settings from a YAML file using `yaml.safe_load()`.
    It then creates an instance of the provided `model` class using the loaded settings.

    Examples
    --------
    >>> from my_model import MyModel
    >>> model = yaml_to_model('model.yaml', MyModel)

    """
    yaml_path = Path(yaml_path)

    if not callable(getattr(model, "__init__", None)):
        raise TypeError("The provided model must be a class with a callable constructor.")

    try:
        with open(yaml_path, "r") as file:
            raw_settings = yaml.safe_load(file)
    except FileNotFoundError:
        raise FileNotFoundError(f"The YAML file '{yaml_path}' does not exist.")

    return model(**raw_settings)


<<<<<<< HEAD
# TODO: convert all code to use this function from now on
def create_empty_hcs_zarr(
    store_path: Path,
    position_keys: list[Tuple[str]],
    channel_names: list[str],
    shape: Tuple[int],
    chunks: Tuple[int] = None,
    scale: Tuple[float] = (1, 1, 1, 1, 1),
    dtype: DTypeLike = np.float32,
    max_chunk_size_bytes=500e6,
) -> None:
    """
    If the plate does not exist, create an empty zarr plate.
    If the plate exists, append positions and channels if they are not
    already in the plate.
    Parameters
    ----------
    store_path : Path
        hcs plate path
    position_keys : list[Tuple[str]]
        Position keys, will append if not present in the plate.
        e.g. [("A", "1", "0"), ("A", "1", "1")]
    shape : Tuple[int]
    chunks : Tuple[int]
    scale : Tuple[float]
    channel_names : list[str]
        Channel names, will append if not present in metadata.
    dtype : DTypeLike

    Modifying from recOrder
    https://github.com/mehta-lab/recOrder/blob/d31ad910abf84c65ba927e34561f916651cbb3e8/recOrder/cli/utils.py#L12
    """
    MAX_CHUNK_SIZE = max_chunk_size_bytes  # in bytes
    bytes_per_pixel = np.dtype(dtype).itemsize

    # Limiting the chunking to 500MB
    if chunks is None:
        chunk_zyx_shape = list(shape[-3:])
        # chunk_zyx_shape[-3] > 1 ensures while loop will not stall if single
        # XY image is larger than MAX_CHUNK_SIZE
        while (
            chunk_zyx_shape[-3] > 1
            and np.prod(chunk_zyx_shape) * bytes_per_pixel > MAX_CHUNK_SIZE
        ):
            chunk_zyx_shape[-3] = np.ceil(chunk_zyx_shape[-3] / 2).astype(int)
        chunk_zyx_shape = tuple(chunk_zyx_shape)

        chunks = 2 * (1,) + chunk_zyx_shape
    click.echo(f"Chunk size: {chunks}")

    # Create plate
    output_plate = open_ome_zarr(
        str(store_path), layout="hcs", mode="a", channel_names=channel_names
    )

    # Create positions
    for position_key in position_keys:
        position_key_string = "/".join(position_key)
        # Check if position is already in the store, if not create it
        if position_key_string not in output_plate.zgroup:
            position = output_plate.create_position(*position_key)
            _ = position.create_zeros(
                name="0",
                shape=shape,
                chunks=chunks,
                dtype=dtype,
                transform=[TransformationMeta(type="scale", scale=scale)],
            )
        else:
            position = output_plate[position_key_string]

    # Check if channel_names are already in the store, if not append them
    for channel_name in channel_names:
        # Read channel names directly from metadata to avoid race conditions
        metadata_channel_names = [
            channel.label for channel in position.metadata.omero.channels
        ]
        if channel_name not in metadata_channel_names:
            position.append_channel(channel_name, resize_arrays=True)


=======
>>>>>>> 0df6135f
def _is_nested(lst):
    return any(isinstance(i, list) for i in lst) or any(isinstance(i, str) for i in lst)


def _check_nan_n_zeros(input_array):
    """
    Checks if any of the channels are all zeros or nans and returns true
    """
    if len(input_array.shape) == 3:
        # Check if all the values are zeros or nans
        if np.all(input_array == 0) or np.all(np.isnan(input_array)):
            # Return true
            return True
    elif len(input_array.shape) == 4:
        # Get the number of channels
        num_channels = input_array.shape[0]
        # Loop through the channels
        for c in range(num_channels):
            # Get the channel
            zyx_array = input_array[c, :, :, :]

            # Check if all the values are zeros or nans
            if np.all(zyx_array == 0) or np.all(np.isnan(zyx_array)):
                # Return true
                return True
    else:
        raise ValueError("Input array must be 3D or 4D")

    # Return false
<<<<<<< HEAD
    return False


## NOTE WIP
def apply_transform_to_zyx_and_save_v2(
    func,
    position: Position,
    output_path: Path,
    input_channel_indices: list[int],
    output_channel_indices: list[int],
    t_idx: int,
    c_idx: int = None,
    **kwargs,
) -> None:
    """Load a zyx array from a Position object, apply a transformation to CZYX or ZYX and save the result to file"""
    click.echo(f"Processing c={c_idx}, t={t_idx}")

    # TODO: temporary fix to slumkit issue
    if _is_nested(input_channel_indices):
        input_channel_indices = [int(x) for x in input_channel_indices if x.isdigit()]
    if _is_nested(output_channel_indices):
        output_channel_indices = [int(x) for x in output_channel_indices if x.isdigit()]
    click.echo(f'input_channel_indices: {input_channel_indices}')

    # Process CZYX vs ZYX
    if input_channel_indices is not None:
        czyx_data = position.data.oindex[t_idx, input_channel_indices]
        if not _check_nan_n_zeros(czyx_data):
            transformed_czyx = func(czyx_data, **kwargs)
            # Write to file
            with open_ome_zarr(output_path, mode="r+") as output_dataset:
                output_dataset[0].oindex[t_idx, output_channel_indices] = transformed_czyx
            click.echo(f"Finished Writing.. t={t_idx}")
        else:
            click.echo(f"Skipping t={t_idx} due to all zeros or nans")
    else:
        zyx_data = position.data.oindex[t_idx, c_idx]
        # Checking if nans or zeros and skip processing
        if not _check_nan_n_zeros(zyx_data):
            # Apply transformation
            transformed_zyx = func(zyx_data, **kwargs)

            # Write to file
            with open_ome_zarr(output_path, mode="r+") as output_dataset:
                output_dataset[0][t_idx, c_idx] = transformed_zyx

            click.echo(f"Finished Writing.. c={c_idx}, t={t_idx}")
        else:
            click.echo(f"Skipping c={c_idx}, t={t_idx} due to all zeros or nans")


# TODO: modifiy how we get the time and channesl like recOrder (isinstance(input, list) or instance(input,int) or all)
def process_single_position_v2(
    func,
    input_data_path: Path,
    output_path: Path,
    time_indices: list = [0],
    input_channel_idx: list = [],
    output_channel_idx: list = [],
    num_processes: int = mp.cpu_count(),
    **kwargs,
) -> None:
    """Register a single position with multiprocessing parallelization over T and C"""
    # Function to be applied
    click.echo(f"Function to be applied: \t{func}")

    # Get the reader and writer
    click.echo(f"Input data path:\t{input_data_path}")
    click.echo(f"Output data path:\t{str(output_path)}")
    input_dataset = open_ome_zarr(str(input_data_path))
    stdout_buffer = io.StringIO()
    with contextlib.redirect_stdout(stdout_buffer):
        input_dataset.print_tree()
    click.echo(f" Input data tree: {stdout_buffer.getvalue()}")

    # Find time indices
    if time_indices == "all":
        time_indices = range(input_dataset.data.shape[0])
    elif isinstance(time_indices, list):
        time_indices = time_indices

    # Check for invalid times
    time_ubound = input_dataset.data.shape[0] - 1
    if np.max(time_indices) > time_ubound:
        raise ValueError(
            f"time_indices = {time_indices} includes a time index beyond the maximum index of the dataset = {time_ubound}"
        )

    # Check the arguments for the function
    all_func_params = inspect.signature(func).parameters.keys()
    # Extract the relevant kwargs for the function 'func'
    func_args = {}
    non_func_args = {}

    for k, v in kwargs.items():
        if k in all_func_params:
            func_args[k] = v
        else:
            non_func_args[k] = v

    # Write the settings into the metadata if existing
    if 'extra_metadata' in non_func_args:
        # For each dictionary in the nest
        with open_ome_zarr(output_path, mode='r+') as output_dataset:
            for params_metadata_keys in kwargs['extra_metadata'].keys():
                output_dataset.zattrs['extra_metadata'] = non_func_args['extra_metadata']

    # Loop through (T, C), deskewing and writing as we go
    click.echo(f"\nStarting multiprocess pool with {num_processes} processes")

    if input_channel_idx is None or len(input_channel_idx) == 0:
        # If C is not empty, use itertools.product with both ranges
        _, C, _, _, _ = input_dataset.data.shape
        iterable = itertools.product(time_indices, range(C))
        partial_apply_transform_to_zyx_and_save = partial(
            apply_transform_to_zyx_and_save_v2,
            func,
            input_dataset,
            output_path / Path(*input_data_path.parts[-3:]),
            input_channel_indices=None,
            **func_args,
        )
    else:
        # If C is empty, use only the range for time_indices
        iterable = itertools.product(time_indices)
        partial_apply_transform_to_zyx_and_save = partial(
            apply_transform_to_zyx_and_save_v2,
            func,
            input_dataset,
            output_path / Path(*input_data_path.parts[-3:]),
            input_channel_idx,
            output_channel_idx,
            c_idx=0,
            **func_args,
        )
    with mp.Pool(num_processes) as p:
        p.starmap(
            partial_apply_transform_to_zyx_and_save,
            iterable,
        )
=======
    return False
>>>>>>> 0df6135f
<|MERGE_RESOLUTION|>--- conflicted
+++ resolved
@@ -12,36 +12,14 @@
 import click
 import largestinteriorrectangle as lir
 import numpy as np
-<<<<<<< HEAD
-import scipy.ndimage as ndi
-=======
->>>>>>> 0df6135f
 import yaml
 
 from iohub.ngff import Position, open_ome_zarr
 from iohub.ngff_meta import TransformationMeta
-<<<<<<< HEAD
-from tqdm import tqdm
-from numpy.typing import DTypeLike
-import torch
-import matplotlib.pyplot as plt
-=======
 from numpy.typing import DTypeLike
 from tqdm import tqdm
->>>>>>> 0df6135f
-
-from numpy.typing import DTypeLike
-import torch
-import matplotlib.pyplot as plt
-from natsort import natsorted
-import glob
-from typing import List
-import os
-
-<<<<<<< HEAD
-
-=======
->>>>>>> 0df6135f
+
+
 # TODO: replace this with recOrder recOrder.cli.utils.create_empty_hcs()
 def create_empty_zarr(
     position_paths: list[Path],
@@ -207,21 +185,6 @@
 ) -> None:
     """Load a zyx array from a Position object, apply a transformation and save the result to file"""
     click.echo(f"Processing c={c_idx}, t={t_idx}")
-<<<<<<< HEAD
-
-    zyx_data = position[0][t_idx, c_idx]
-    if _check_nan_n_zeros(zyx_data):
-        click.echo(f"Skipping c={c_idx}, t={t_idx} due to all zeros or nans")
-    else:
-        # Apply function
-        processed_zyx = func(zyx_data, **kwargs)
-
-        # Write to file
-        with open_ome_zarr(output_path, mode="r+") as output_dataset:
-            output_dataset[0][t_idx, c_idx] = processed_zyx
-
-        click.echo(f"Finished Writing.. c={c_idx}, t={t_idx}")
-=======
 
     zyx_data = position[0][t_idx, c_idx]
     if _check_nan_n_zeros(zyx_data):
@@ -285,7 +248,6 @@
             click.echo(f"Finished Writing.. c={c_idx}, t={t_idx}")
         else:
             click.echo(f"Skipping c={c_idx}, t={t_idx} due to all zeros or nans")
->>>>>>> 0df6135f
 
 
 def process_single_position(
@@ -345,209 +307,6 @@
         )
 
 
-<<<<<<< HEAD
-def scale_affine(start_shape_zyx, scaling_factor_zyx=(1, 1, 1), end_shape_zyx=None):
-    center_Y_start, center_X_start = np.array(start_shape_zyx)[-2:] / 2
-    if end_shape_zyx is None:
-        center_Y_end, center_X_end = (center_Y_start, center_X_start)
-    else:
-        center_Y_end, center_X_end = np.array(end_shape_zyx)[-2:] / 2
-
-    scaling_matrix = np.array(
-        [
-            [scaling_factor_zyx[-3], 0, 0, 0],
-            [
-                0,
-                scaling_factor_zyx[-2],
-                0,
-                -center_Y_start * scaling_factor_zyx[-2] + center_Y_end,
-            ],
-            [
-                0,
-                0,
-                scaling_factor_zyx[-1],
-                -center_X_start * scaling_factor_zyx[-1] + center_X_end,
-            ],
-            [0, 0, 0, 1],
-        ]
-    )
-    return scaling_matrix
-
-
-def rotate_affine(
-    start_shape_zyx: Tuple, angle: float = 0.0, end_shape_zyx: Tuple = None
-) -> np.ndarray:
-    """
-    Rotate Transformation Matrix
-
-    Parameters
-    ----------
-    start_shape_zyx : Tuple
-        Shape of the input
-    angle : float, optional
-        Angles of rotation in degrees
-    end_shape_zyx : Tuple, optional
-       Shape of output space
-
-    Returns
-    -------
-    np.ndarray
-        Rotation matrix
-    """
-    # TODO: make this 3D?
-    center_Y_start, center_X_start = np.array(start_shape_zyx)[-2:] / 2
-    if end_shape_zyx is None:
-        center_Y_end, center_X_end = (center_Y_start, center_X_start)
-    else:
-        center_Y_end, center_X_end = np.array(end_shape_zyx)[-2:] / 2
-
-    theta = np.radians(angle)
-
-    rotation_matrix = np.array(
-        [
-            [1, 0, 0, 0],
-            [
-                0,
-                np.cos(theta),
-                -np.sin(theta),
-                -center_Y_start * np.cos(theta)
-                + np.sin(theta) * center_X_start
-                + center_Y_end,
-            ],
-            [
-                0,
-                np.sin(theta),
-                np.cos(theta),
-                -center_Y_start * np.sin(theta)
-                - center_X_start * np.cos(theta)
-                + center_X_end,
-            ],
-            [0, 0, 0, 1],
-        ]
-    )
-
-    affine_rot_n_scale_matrix_zyx = rotation_matrix
-
-    return affine_rot_n_scale_matrix_zyx
-
-
-def affine_transform(
-    zyx_data: np.ndarray,
-    matrix: np.ndarray,
-    output_shape_zyx: Tuple,
-    method='ants',
-    crop_output_slicing: bool = None,
-) -> np.ndarray:
-    """_summary_
-
-    Parameters
-    ----------
-    zyx_data : np.ndarray
-        3D input array to be transformed
-    matrix : np.ndarray
-        3D Homogenous transformation matrix
-    output_shape_zyx : Tuple
-        output target zyx shape
-    method : str, optional
-        method to use for transformation, by default 'ants'
-    crop_output : bool, optional
-        crop the output to the largest interior rectangle, by default False
-
-    Returns
-    -------
-    np.ndarray
-        registered zyx data
-    """
-    # Convert nans to 0
-    zyx_data = np.nan_to_num(zyx_data, nan=0)
-
-    # NOTE: default set to ANTS apply_affine method until we decide we get a benefit from using cupy
-    # The ants method on CPU is 10x faster than scipy on CPU. Cupy method has not been bencharked vs ANTs
-
-    if method == 'ants':
-        # The output has to be a ANTImage Object
-        empty_target_array = np.zeros((output_shape_zyx), dtype=np.float32)
-        target_zyx_ants = ants.from_numpy(empty_target_array)
-
-        T_ants = numpy_to_ants_transform_zyx(matrix)
-
-        zyx_data_ants = ants.from_numpy(zyx_data.astype(np.float32))
-        registered_zyx = T_ants.apply_to_image(
-            zyx_data_ants, reference=target_zyx_ants
-        ).numpy()
-
-    elif method == 'scipy':
-        registered_zyx = ndi.affine_transform(zyx_data, matrix, output_shape_zyx)
-
-    else:
-        raise ValueError(f'Unknown method {method}')
-
-    # Crop the output to the largest interior rectangle
-    if crop_output_slicing is not None:
-        Z_slice, Y_slice, X_slice = crop_output_slicing
-        registered_zyx = registered_zyx[Z_slice, Y_slice, X_slice]
-
-    return registered_zyx
-
-
-def find_lir(registered_zyx: np.ndarray, plot: bool = False) -> Tuple:
-    # Find the lir YX
-    registered_yx_bool = registered_zyx[registered_zyx.shape[0] // 2].copy()
-    registered_yx_bool = registered_yx_bool > 0 * 1.0
-    rectangle_coords_yx = lir.lir(registered_yx_bool)
-
-    x = rectangle_coords_yx[0]
-    y = rectangle_coords_yx[1]
-    width = rectangle_coords_yx[2]
-    height = rectangle_coords_yx[3]
-    corner1_xy = (x, y)  # Bottom-left corner
-    corner2_xy = (x + width, y)  # Bottom-right corner
-    corner3_xy = (x + width, y + height)  # Top-right corner
-    corner4_xy = (x, y + height)  # Top-left corner
-    rectangle_xy = np.array((corner1_xy, corner2_xy, corner3_xy, corner4_xy))
-    X_slice = slice(rectangle_xy.min(axis=0)[0], rectangle_xy.max(axis=0)[0])
-    Y_slice = slice(rectangle_xy.min(axis=0)[1], rectangle_xy.max(axis=0)[1])
-
-    # Find the lir Z
-    zyx_shape = registered_zyx.shape
-    registered_zx_bool = registered_zyx.transpose((2, 0, 1)) > 0
-    registered_zx_bool = registered_zx_bool[zyx_shape[0] // 2].copy()
-    rectangle_coords_zx = lir.lir(registered_zx_bool)
-    x = rectangle_coords_zx[0]
-    z = rectangle_coords_zx[1]
-    width = rectangle_coords_zx[2]
-    height = rectangle_coords_zx[3]
-    corner1_zx = (x, z)  # Bottom-left corner
-    corner2_zx = (x + width, z)  # Bottom-right corner
-    corner3_zx = (x + width, z + height)  # Top-right corner
-    corner4_zx = (x, z + height)  # Top-left corner
-    rectangle_zx = np.array((corner1_zx, corner2_zx, corner3_zx, corner4_zx))
-    Z_slice = slice(rectangle_zx.min(axis=0)[1], rectangle_zx.max(axis=0)[1])
-
-    if plot:
-        rectangle_yx = plt.Polygon(
-            (corner1_xy, corner2_xy, corner3_xy, corner4_xy),
-            closed=True,
-            fill=None,
-            edgecolor="r",
-        )
-        # Add the rectangle to the plot
-        fig, ax = plt.subplots(nrows=1, ncols=2)
-        ax[0].imshow(registered_yx_bool)
-        ax[0].add_patch(rectangle_yx)
-
-        rectangle_zx = plt.Polygon(
-            (corner1_zx, corner2_zx, corner3_zx, corner4_zx),
-            closed=True,
-            fill=None,
-            edgecolor="r",
-        )
-        ax[1].imshow(registered_zx_bool)
-        ax[1].add_patch(rectangle_zx)
-        plt.savefig("./lir.png")
-
-    return (Z_slice, Y_slice, X_slice)
-=======
 # TODO: modifiy how we get the time and channesl like recOrder (isinstance(input, list) or instance(input,int) or all)
 def process_single_position_v2(
     func,
@@ -637,7 +396,6 @@
                 partial_apply_transform_to_zyx_and_save,
                 iterable,
             )
->>>>>>> 0df6135f
 
 
 def copy_n_paste(zyx_data: np.ndarray, zyx_slicing_params: list) -> np.ndarray:
@@ -690,90 +448,6 @@
     return czyx_data_sliced
 
 
-<<<<<<< HEAD
-def find_lir_slicing_params(
-    input_zyx_shape: Tuple,
-    target_zyx_shape: Tuple,
-    transformation_matrix: np.ndarray,
-    plot: bool = False,
-) -> Tuple:
-    """
-    Find the largest internal rectangle between the transformed input and the target
-    and return the cropping parameters
-
-    Parameters
-    ----------
-    input_zyx_shape : Tuple
-        shape of input array
-    target_zyx_shape : Tuple
-        shape of target array
-    transformation_matrix : np.ndarray
-        transformation matrix between input and target
-
-    Returns
-    -------
-    Tuple
-        Slicing parameters to crop LIR
-
-    """
-    print('Starting Largest interior rectangle (LIR) search')
-
-    # Make dummy volumes
-    img1 = np.ones(tuple(input_zyx_shape), dtype=np.float32)
-    img2 = np.ones(tuple(target_zyx_shape), dtype=np.float32)
-
-    # Conver to ants objects
-    target_zyx_ants = ants.from_numpy(img2.astype(np.float32))
-    zyx_data_ants = ants.from_numpy(img1.astype(np.float32))
-
-    ants_composed_matrix = numpy_to_ants_transform_zyx(transformation_matrix)
-
-    # Apply affine
-    registered_zyx = ants_composed_matrix.apply_to_image(
-        zyx_data_ants, reference=target_zyx_ants
-    )
-
-    Z_slice, Y_slice, X_slice = find_lir(registered_zyx.numpy(), plot=plot)
-
-    # registered_zyx_bool = registered_zyx.numpy().copy()
-    # registered_zyx_bool = registered_zyx_bool > 0
-    # # NOTE: we use the center of the volume as reference
-    # rectangle_coords_yx = lir.lir(registered_zyx_bool[registered_zyx.shape[0] // 2])
-
-    # # Find the overlap in XY
-    # x = rectangle_coords_yx[0]
-    # y = rectangle_coords_yx[1]
-    # width = rectangle_coords_yx[2]
-    # height = rectangle_coords_yx[3]
-    # corner1_xy = (x, y)  # Bottom-left corner
-    # corner2_xy = (x + width, y)  # Bottom-right corner
-    # corner3_xy = (x + width, y + height)  # Top-right corner
-    # corner4_xy = (x, y + height)  # Top-left corner
-    # rectangle_xy = np.array((corner1_xy, corner2_xy, corner3_xy, corner4_xy))
-    # X_slice = slice(rectangle_xy.min(axis=0)[0], rectangle_xy.max(axis=0)[0])
-    # Y_slice = slice(rectangle_xy.min(axis=0)[1], rectangle_xy.max(axis=0)[1])
-
-    # # Find the overlap in Z
-    # registered_zx = registered_zyx.numpy()
-    # registered_zx = registered_zx.transpose((2, 0, 1)) > 0
-    # rectangle_coords_zx = lir.lir(registered_zx[registered_zyx.shape[0] // 2].copy())
-    # x = rectangle_coords_zx[0]
-    # y = rectangle_coords_zx[1]
-    # width = rectangle_coords_zx[2]
-    # height = rectangle_coords_zx[3]
-    # corner1_zx = (x, y)  # Bottom-left corner
-    # corner2_zx = (x + width, y)  # Bottom-right corner
-    # corner3_zx = (x + width, y + height)  # Top-right corner
-    # corner4_zx = (x, y + height)  # Top-left corner
-    # rectangle_zx = np.array((corner1_zx, corner2_zx, corner3_zx, corner4_zx))
-    # Z_slice = slice(rectangle_zx.min(axis=0)[1], rectangle_zx.max(axis=0)[1])
-
-    print(f'Slicing parameters Z:{Z_slice}, Y:{Y_slice}, X:{X_slice}')
-    return (Z_slice, Y_slice, X_slice)
-
-
-=======
->>>>>>> 0df6135f
 def append_channels(input_data_path: Path, target_data_path: Path) -> None:
     """
     Append channels to a target zarr store
@@ -802,181 +476,6 @@
     appending_dataset.close()
 
 
-<<<<<<< HEAD
-def numpy_to_ants_transform_zyx(T_numpy: np.ndarray):
-    """Homogeneous 3D transformation matrix from numpy to ants
-
-    Parameters
-    ----------
-    numpy_transform :4x4 homogenous matrix
-
-    Returns
-    -------
-    Ants transformation matrix object
-    """
-    assert T_numpy.shape == (4, 4)
-
-    T_ants_style = T_numpy[:, :-1].ravel()
-    T_ants_style[-3:] = T_numpy[:3, -1]
-    T_ants = ants.new_ants_transform(
-        transform_type='AffineTransform',
-    )
-    T_ants.set_parameters(T_ants_style)
-
-    return T_ants
-
-
-def ants_to_numpy_transform_zyx(T_ants):
-    """
-    Convert the ants transformation matrix to numpy 3D homogenous transform
-
-    Modified from Jordao's dexp code
-
-    Parameters
-    ----------
-    T_ants : Ants transfromation matrix object
-
-    Returns
-    -------
-    np.array
-        Converted Ants to numpy array
-
-    """
-
-    T_numpy = T_ants.parameters.reshape((3, 4), order="F")
-    T_numpy[:, :3] = T_numpy[:, :3].transpose()
-    T_numpy = np.vstack((T_numpy, np.array([0, 0, 0, 1])))
-
-    # Reference:
-    # https://sourceforge.net/p/advants/discussion/840261/thread/9fbbaab7/
-    # https://github.com/netstim/leaddbs/blob/a2bb3e663cf7fceb2067ac887866124be54aca7d/helpers/ea_antsmat2mat.m
-    # T = original translation offset from A
-    # T = T + (I - A) @ centering
-
-    T_numpy[:3, -1] += (np.eye(3) - T_numpy[:3, :3]) @ T_ants.fixed_parameters
-
-    return T_numpy
-
-
-def apply_stabilization_over_time_ants(
-    list_of_shifts: list,
-    input_data_path: Path,
-    output_path: Path,
-    time_indices: list = [0],
-    input_channel_idx: list = [],
-    output_channel_idx: list = [],
-    num_processes: int = 1,
-    **kwargs,
-) -> None:
-    """Apply stabilization over time"""
-    # Function to be applied
-    # Get the reader and writer
-    click.echo(f"Input data path:\t{input_data_path}")
-    click.echo(f"Output data path:\t{str(output_path)}")
-    input_dataset = open_ome_zarr(str(input_data_path))
-    stdout_buffer = io.StringIO()
-    with contextlib.redirect_stdout(stdout_buffer):
-        input_dataset.print_tree()
-    click.echo(f" Input data tree: {stdout_buffer.getvalue()}")
-
-    T, C, _, _, _ = input_dataset.data.shape
-
-    # Write the settings into the metadata if existing
-    # TODO: alternatively we can throw all extra arguments as metadata.
-    if 'extra_metadata' in kwargs:
-        # For each dictionary in the nest
-        with open_ome_zarr(output_path, mode='r+') as output_dataset:
-            for params_metadata_keys in kwargs['extra_metadata'].keys():
-                output_dataset.zattrs['extra_metadata'] = kwargs['extra_metadata']
-
-    # Loop through (T, C), deskewing and writing as we go
-    click.echo(f"\nStarting multiprocess pool with {num_processes} processes")
-
-    if input_channel_idx is None or len(input_channel_idx) == 0:
-        # If C is not empty, use itertools.product with both ranges
-        _, C, _, _, _ = input_dataset.data.shape
-        iterable = itertools.product(time_indices, range(C))
-        partial_stabilization_over_time_ants = partial(
-            stabilization_over_time_ants,
-            input_dataset,
-            output_path / Path(*input_data_path.parts[-3:]),
-            list_of_shifts,
-            None,
-            None,
-        )
-    else:
-        # If C is empty, use only the range for time_indices
-        iterable = itertools.product(time_indices)
-        partial_stabilization_over_time_ants = partial(
-            stabilization_over_time_ants,
-            input_dataset,
-            output_path / Path(*input_data_path.parts[-3:]),
-            list_of_shifts,
-            input_channel_idx,
-            output_channel_idx,
-            c_idx=0,
-        )
-
-    with mp.Pool(num_processes) as p:
-        p.starmap(
-            partial_stabilization_over_time_ants,
-            iterable,
-        )
-    input_dataset.close()
-
-
-def stabilization_over_time_ants(
-    position: Position,
-    output_path: Path,
-    list_of_shifts: np.ndarray,
-    input_channel_idx: list,
-    output_channel_idx: list,
-    t_idx: int,
-    c_idx: int,
-    **kwargs,
-) -> None:
-    """Load a zyx array from a Position object, apply a transformation and save the result to file"""
-
-    click.echo(f"Processing c={c_idx}, t={t_idx}")
-    tx_shifts = numpy_to_ants_transform_zyx(list_of_shifts[t_idx])
-
-    # Process CZYX vs ZYX
-    if input_channel_idx is not None:
-        czyx_data = position.data.oindex[t_idx, input_channel_idx]
-        if not _check_nan_n_zeros(czyx_data):
-            for c in input_channel_idx:
-                print(f'czyx_data.shape {czyx_data.shape}')
-                zyx_data_ants = ants.from_numpy(czyx_data[0])
-                registered_zyx = tx_shifts.apply_to_image(
-                    zyx_data_ants, reference=zyx_data_ants
-                )
-                # Write to file
-                with open_ome_zarr(output_path, mode="r+") as output_dataset:
-                    output_dataset[0].oindex[
-                        t_idx, output_channel_idx
-                    ] = registered_zyx.numpy()
-            click.echo(f"Finished Writing.. t={t_idx}")
-        else:
-            click.echo(f"Skipping t={t_idx} due to all zeros or nans")
-    else:
-        zyx_data = position.data.oindex[t_idx, c_idx]
-        # Checking if nans or zeros and skip processing
-        if not _check_nan_n_zeros(zyx_data):
-            zyx_data_ants = ants.from_numpy(zyx_data)
-            # Apply transformation
-            registered_zyx = tx_shifts.apply_to_image(zyx_data_ants, reference=zyx_data_ants)
-
-            # Write to file
-            with open_ome_zarr(output_path, mode="r+") as output_dataset:
-                output_dataset[0][t_idx, c_idx] = registered_zyx.numpy()
-
-            click.echo(f"Finished Writing.. c={c_idx}, t={t_idx}")
-        else:
-            click.echo(f"Skipping c={c_idx}, t={t_idx} due to all zeros or nans")
-
-
-=======
->>>>>>> 0df6135f
 def model_to_yaml(model, yaml_path: Path) -> None:
     """
     Save a model's dictionary representation to a YAML file.
@@ -1072,90 +571,6 @@
     return model(**raw_settings)
 
 
-<<<<<<< HEAD
-# TODO: convert all code to use this function from now on
-def create_empty_hcs_zarr(
-    store_path: Path,
-    position_keys: list[Tuple[str]],
-    channel_names: list[str],
-    shape: Tuple[int],
-    chunks: Tuple[int] = None,
-    scale: Tuple[float] = (1, 1, 1, 1, 1),
-    dtype: DTypeLike = np.float32,
-    max_chunk_size_bytes=500e6,
-) -> None:
-    """
-    If the plate does not exist, create an empty zarr plate.
-    If the plate exists, append positions and channels if they are not
-    already in the plate.
-    Parameters
-    ----------
-    store_path : Path
-        hcs plate path
-    position_keys : list[Tuple[str]]
-        Position keys, will append if not present in the plate.
-        e.g. [("A", "1", "0"), ("A", "1", "1")]
-    shape : Tuple[int]
-    chunks : Tuple[int]
-    scale : Tuple[float]
-    channel_names : list[str]
-        Channel names, will append if not present in metadata.
-    dtype : DTypeLike
-
-    Modifying from recOrder
-    https://github.com/mehta-lab/recOrder/blob/d31ad910abf84c65ba927e34561f916651cbb3e8/recOrder/cli/utils.py#L12
-    """
-    MAX_CHUNK_SIZE = max_chunk_size_bytes  # in bytes
-    bytes_per_pixel = np.dtype(dtype).itemsize
-
-    # Limiting the chunking to 500MB
-    if chunks is None:
-        chunk_zyx_shape = list(shape[-3:])
-        # chunk_zyx_shape[-3] > 1 ensures while loop will not stall if single
-        # XY image is larger than MAX_CHUNK_SIZE
-        while (
-            chunk_zyx_shape[-3] > 1
-            and np.prod(chunk_zyx_shape) * bytes_per_pixel > MAX_CHUNK_SIZE
-        ):
-            chunk_zyx_shape[-3] = np.ceil(chunk_zyx_shape[-3] / 2).astype(int)
-        chunk_zyx_shape = tuple(chunk_zyx_shape)
-
-        chunks = 2 * (1,) + chunk_zyx_shape
-    click.echo(f"Chunk size: {chunks}")
-
-    # Create plate
-    output_plate = open_ome_zarr(
-        str(store_path), layout="hcs", mode="a", channel_names=channel_names
-    )
-
-    # Create positions
-    for position_key in position_keys:
-        position_key_string = "/".join(position_key)
-        # Check if position is already in the store, if not create it
-        if position_key_string not in output_plate.zgroup:
-            position = output_plate.create_position(*position_key)
-            _ = position.create_zeros(
-                name="0",
-                shape=shape,
-                chunks=chunks,
-                dtype=dtype,
-                transform=[TransformationMeta(type="scale", scale=scale)],
-            )
-        else:
-            position = output_plate[position_key_string]
-
-    # Check if channel_names are already in the store, if not append them
-    for channel_name in channel_names:
-        # Read channel names directly from metadata to avoid race conditions
-        metadata_channel_names = [
-            channel.label for channel in position.metadata.omero.channels
-        ]
-        if channel_name not in metadata_channel_names:
-            position.append_channel(channel_name, resize_arrays=True)
-
-
-=======
->>>>>>> 0df6135f
 def _is_nested(lst):
     return any(isinstance(i, list) for i in lst) or any(isinstance(i, str) for i in lst)
 
@@ -1185,147 +600,4 @@
         raise ValueError("Input array must be 3D or 4D")
 
     # Return false
-<<<<<<< HEAD
-    return False
-
-
-## NOTE WIP
-def apply_transform_to_zyx_and_save_v2(
-    func,
-    position: Position,
-    output_path: Path,
-    input_channel_indices: list[int],
-    output_channel_indices: list[int],
-    t_idx: int,
-    c_idx: int = None,
-    **kwargs,
-) -> None:
-    """Load a zyx array from a Position object, apply a transformation to CZYX or ZYX and save the result to file"""
-    click.echo(f"Processing c={c_idx}, t={t_idx}")
-
-    # TODO: temporary fix to slumkit issue
-    if _is_nested(input_channel_indices):
-        input_channel_indices = [int(x) for x in input_channel_indices if x.isdigit()]
-    if _is_nested(output_channel_indices):
-        output_channel_indices = [int(x) for x in output_channel_indices if x.isdigit()]
-    click.echo(f'input_channel_indices: {input_channel_indices}')
-
-    # Process CZYX vs ZYX
-    if input_channel_indices is not None:
-        czyx_data = position.data.oindex[t_idx, input_channel_indices]
-        if not _check_nan_n_zeros(czyx_data):
-            transformed_czyx = func(czyx_data, **kwargs)
-            # Write to file
-            with open_ome_zarr(output_path, mode="r+") as output_dataset:
-                output_dataset[0].oindex[t_idx, output_channel_indices] = transformed_czyx
-            click.echo(f"Finished Writing.. t={t_idx}")
-        else:
-            click.echo(f"Skipping t={t_idx} due to all zeros or nans")
-    else:
-        zyx_data = position.data.oindex[t_idx, c_idx]
-        # Checking if nans or zeros and skip processing
-        if not _check_nan_n_zeros(zyx_data):
-            # Apply transformation
-            transformed_zyx = func(zyx_data, **kwargs)
-
-            # Write to file
-            with open_ome_zarr(output_path, mode="r+") as output_dataset:
-                output_dataset[0][t_idx, c_idx] = transformed_zyx
-
-            click.echo(f"Finished Writing.. c={c_idx}, t={t_idx}")
-        else:
-            click.echo(f"Skipping c={c_idx}, t={t_idx} due to all zeros or nans")
-
-
-# TODO: modifiy how we get the time and channesl like recOrder (isinstance(input, list) or instance(input,int) or all)
-def process_single_position_v2(
-    func,
-    input_data_path: Path,
-    output_path: Path,
-    time_indices: list = [0],
-    input_channel_idx: list = [],
-    output_channel_idx: list = [],
-    num_processes: int = mp.cpu_count(),
-    **kwargs,
-) -> None:
-    """Register a single position with multiprocessing parallelization over T and C"""
-    # Function to be applied
-    click.echo(f"Function to be applied: \t{func}")
-
-    # Get the reader and writer
-    click.echo(f"Input data path:\t{input_data_path}")
-    click.echo(f"Output data path:\t{str(output_path)}")
-    input_dataset = open_ome_zarr(str(input_data_path))
-    stdout_buffer = io.StringIO()
-    with contextlib.redirect_stdout(stdout_buffer):
-        input_dataset.print_tree()
-    click.echo(f" Input data tree: {stdout_buffer.getvalue()}")
-
-    # Find time indices
-    if time_indices == "all":
-        time_indices = range(input_dataset.data.shape[0])
-    elif isinstance(time_indices, list):
-        time_indices = time_indices
-
-    # Check for invalid times
-    time_ubound = input_dataset.data.shape[0] - 1
-    if np.max(time_indices) > time_ubound:
-        raise ValueError(
-            f"time_indices = {time_indices} includes a time index beyond the maximum index of the dataset = {time_ubound}"
-        )
-
-    # Check the arguments for the function
-    all_func_params = inspect.signature(func).parameters.keys()
-    # Extract the relevant kwargs for the function 'func'
-    func_args = {}
-    non_func_args = {}
-
-    for k, v in kwargs.items():
-        if k in all_func_params:
-            func_args[k] = v
-        else:
-            non_func_args[k] = v
-
-    # Write the settings into the metadata if existing
-    if 'extra_metadata' in non_func_args:
-        # For each dictionary in the nest
-        with open_ome_zarr(output_path, mode='r+') as output_dataset:
-            for params_metadata_keys in kwargs['extra_metadata'].keys():
-                output_dataset.zattrs['extra_metadata'] = non_func_args['extra_metadata']
-
-    # Loop through (T, C), deskewing and writing as we go
-    click.echo(f"\nStarting multiprocess pool with {num_processes} processes")
-
-    if input_channel_idx is None or len(input_channel_idx) == 0:
-        # If C is not empty, use itertools.product with both ranges
-        _, C, _, _, _ = input_dataset.data.shape
-        iterable = itertools.product(time_indices, range(C))
-        partial_apply_transform_to_zyx_and_save = partial(
-            apply_transform_to_zyx_and_save_v2,
-            func,
-            input_dataset,
-            output_path / Path(*input_data_path.parts[-3:]),
-            input_channel_indices=None,
-            **func_args,
-        )
-    else:
-        # If C is empty, use only the range for time_indices
-        iterable = itertools.product(time_indices)
-        partial_apply_transform_to_zyx_and_save = partial(
-            apply_transform_to_zyx_and_save_v2,
-            func,
-            input_dataset,
-            output_path / Path(*input_data_path.parts[-3:]),
-            input_channel_idx,
-            output_channel_idx,
-            c_idx=0,
-            **func_args,
-        )
-    with mp.Pool(num_processes) as p:
-        p.starmap(
-            partial_apply_transform_to_zyx_and_save,
-            iterable,
-        )
-=======
-    return False
->>>>>>> 0df6135f
+    return False