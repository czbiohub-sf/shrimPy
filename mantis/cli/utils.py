--- conflicted
+++ resolved
@@ -18,8 +18,6 @@
 from iohub.ngff import Position, open_ome_zarr
 from iohub.ngff_meta import TransformationMeta
 from tqdm import tqdm
-from numpy.typing import DTypeLike
-import torch
 import matplotlib.pyplot as plt
 
 from numpy.typing import DTypeLike
@@ -821,20 +819,11 @@
 def create_empty_hcs_zarr(
     store_path: Path,
     position_keys: list[Tuple[str]],
-<<<<<<< HEAD
     shape: Tuple[int],
     chunks: Tuple[int],
     scale: Tuple[float],
     channel_names: list[str],
     dtype: DTypeLike,
-=======
-    channel_names: list[str],
-    shape: Tuple[int],
-    chunks: Tuple[int] = None,
-    scale: Tuple[float] = (1, 1, 1, 1, 1),
-    dtype: DTypeLike = np.float32,
-    max_chunk_size_bytes=500e6,
->>>>>>> 4ec9f0cd
 ) -> None:
     """
     If the plate does not exist, create an empty zarr plate.
@@ -854,32 +843,9 @@
         Channel names, will append if not present in metadata.
     dtype : DTypeLike
 
-<<<<<<< HEAD
     Borrowing form recOrder
     https://github.com/mehta-lab/recOrder/blob/d31ad910abf84c65ba927e34561f916651cbb3e8/recOrder/cli/utils.py#L12
     """
-=======
-    Modifying from recOrder
-    https://github.com/mehta-lab/recOrder/blob/d31ad910abf84c65ba927e34561f916651cbb3e8/recOrder/cli/utils.py#L12
-    """
-    MAX_CHUNK_SIZE = max_chunk_size_bytes  # in bytes
-    bytes_per_pixel = np.dtype(dtype).itemsize
-
-    # Limiting the chunking to 500MB
-    if chunks is None:
-        chunk_zyx_shape = list(shape[-3:])
-        # chunk_zyx_shape[-3] > 1 ensures while loop will not stall if single
-        # XY image is larger than MAX_CHUNK_SIZE
-        while (
-            chunk_zyx_shape[-3] > 1
-            and np.prod(chunk_zyx_shape) * bytes_per_pixel > MAX_CHUNK_SIZE
-        ):
-            chunk_zyx_shape[-3] = np.ceil(chunk_zyx_shape[-3] / 2).astype(int)
-        chunk_zyx_shape = tuple(chunk_zyx_shape)
-
-        chunks = 2 * (1,) + chunk_zyx_shape
-    click.echo(f"Chunk size: {chunks}")
->>>>>>> 4ec9f0cd
 
     # Create plate
     output_plate = open_ome_zarr(
@@ -912,7 +878,6 @@
             position.append_channel(channel_name, resize_arrays=True)
 
 
-<<<<<<< HEAD
 def nuc_mem_segmentation(czyx_data, **cellpose_kwargs) -> np.ndarray:
     """Segment nuclei and membranes using cellpose"""
 
@@ -945,38 +910,6 @@
 
     segmentation_stack = segmentation_stack[:, np.newaxis, ...]
     return segmentation_stack
-=======
-def _is_nested(lst):
-    return any(isinstance(i, list) for i in lst) or any(isinstance(i, str) for i in lst)
-
-
-def _check_nan_n_zeros(input_array):
-    """
-    Checks if any of the channels are all zeros or nans and returns true
-    """
-    if len(input_array.shape) == 3:
-        # Check if all the values are zeros or nans
-        if np.all(input_array == 0) or np.all(np.isnan(input_array)):
-            # Return true
-            return True
-    elif len(input_array.shape) == 4:
-        # Get the number of channels
-        num_channels = input_array.shape[0]
-        # Loop through the channels
-        for c in range(num_channels):
-            # Get the channel
-            zyx_array = input_array[c, :, :, :]
-
-            # Check if all the values are zeros or nans
-            if np.all(zyx_array == 0) or np.all(np.isnan(zyx_array)):
-                # Return true
-                return True
-    else:
-        raise ValueError("Input array must be 3D or 4D")
-
-    # Return false
-    return False
->>>>>>> 4ec9f0cd
 
 
 ## NOTE WIP
@@ -984,12 +917,7 @@
     func,
     position: Position,
     output_path: Path,
-<<<<<<< HEAD
     channel_indices,
-=======
-    input_channel_indices: list[int],
-    output_channel_indices: list[int],
->>>>>>> 4ec9f0cd
     t_idx: int,
     c_idx: int = None,
     **kwargs,
@@ -997,7 +925,6 @@
     """Load a zyx array from a Position object, apply a transformation to CZYX or ZYX and save the result to file"""
     click.echo(f"Processing c={c_idx}, t={t_idx}")
 
-<<<<<<< HEAD
     # Process CZYX vs ZYX
     if channel_indices is not None:
         czyx_data = position.data.oindex[t_idx, channel_indices]
@@ -1016,40 +943,6 @@
             output_dataset[0][t_idx, c_idx] = transformed_zyx
 
         click.echo(f"Finished Writing.. c={c_idx}, t={t_idx}")
-=======
-    # TODO: temporary fix to slumkit issue
-    if _is_nested(input_channel_indices):
-        input_channel_indices = [int(x) for x in input_channel_indices if x.isdigit()]
-    if _is_nested(output_channel_indices):
-        output_channel_indices = [int(x) for x in output_channel_indices if x.isdigit()]
-    click.echo(f'input_channel_indices: {input_channel_indices}')
-
-    # Process CZYX vs ZYX
-    if input_channel_indices is not None:
-        czyx_data = position.data.oindex[t_idx, input_channel_indices]
-        if not _check_nan_n_zeros(czyx_data):
-            transformed_czyx = func(czyx_data, **kwargs)
-            # Write to file
-            with open_ome_zarr(output_path, mode="r+") as output_dataset:
-                output_dataset[0].oindex[t_idx, output_channel_indices] = transformed_czyx
-            click.echo(f"Finished Writing.. t={t_idx}")
-        else:
-            click.echo(f"Skipping t={t_idx} due to all zeros or nans")
-    else:
-        zyx_data = position.data.oindex[t_idx, c_idx]
-        # Checking if nans or zeros and skip processing
-        if not _check_nan_n_zeros(zyx_data):
-            # Apply transformation
-            transformed_zyx = func(zyx_data, **kwargs)
-
-            # Write to file
-            with open_ome_zarr(output_path, mode="r+") as output_dataset:
-                output_dataset[0][t_idx, c_idx] = transformed_zyx
-
-            click.echo(f"Finished Writing.. c={c_idx}, t={t_idx}")
-        else:
-            click.echo(f"Skipping c={c_idx}, t={t_idx} due to all zeros or nans")
->>>>>>> 4ec9f0cd
 
 
 # TODO: modifiy how we get the time and channesl like recOrder (isinstance(input, list) or instance(input,int) or all)
@@ -1058,12 +951,7 @@
     input_data_path: Path,
     output_path: Path,
     time_indices: list = [0],
-<<<<<<< HEAD
     channel_indices: list = [],
-=======
-    input_channel_idx: list = [],
-    output_channel_idx: list = [],
->>>>>>> 4ec9f0cd
     num_processes: int = mp.cpu_count(),
     **kwargs,
 ) -> None:
@@ -1080,7 +968,6 @@
         input_dataset.print_tree()
     click.echo(f" Input data tree: {stdout_buffer.getvalue()}")
 
-<<<<<<< HEAD
     # TODO: logic for parsing time and channel indices like recorder here
     # settings = utils.yaml_to_model(config_filepath, ReconstructionSettings)
     # Check input channel names
@@ -1111,13 +998,6 @@
     #     time_indices = settings.time_indices
     # elif isinstance(settings.time_indices, int):
     #     time_indices = [settings.time_indices]
-=======
-    # Find time indices
-    if time_indices == "all":
-        time_indices = range(input_dataset.data.shape[0])
-    elif isinstance(time_indices, list):
-        time_indices = time_indices
->>>>>>> 4ec9f0cd
 
     # Check for invalid times
     time_ubound = input_dataset.data.shape[0] - 1
@@ -1148,27 +1028,15 @@
     # Loop through (T, C), deskewing and writing as we go
     click.echo(f"\nStarting multiprocess pool with {num_processes} processes")
 
-<<<<<<< HEAD
     if channel_indices is None or len(channel_indices) == 0:
         # If C is not empty, use itertools.product with both ranges
         iterable = itertools.product(time_indices, channel_indices)
-=======
-    if input_channel_idx is None or len(input_channel_idx) == 0:
-        # If C is not empty, use itertools.product with both ranges
-        _, C, _, _, _ = input_dataset.data.shape
-        iterable = itertools.product(time_indices, range(C))
->>>>>>> 4ec9f0cd
         partial_apply_transform_to_zyx_and_save = partial(
             apply_transform_to_zyx_and_save_v2,
             func,
             input_dataset,
-<<<<<<< HEAD
             output_path,
             channel_indices=None,
-=======
-            output_path / Path(*input_data_path.parts[-3:]),
-            input_channel_indices=None,
->>>>>>> 4ec9f0cd
             **func_args,
         )
     else:
@@ -1178,14 +1046,8 @@
             apply_transform_to_zyx_and_save_v2,
             func,
             input_dataset,
-<<<<<<< HEAD
             output_path,
             channel_indices,
-=======
-            output_path / Path(*input_data_path.parts[-3:]),
-            input_channel_idx,
-            output_channel_idx,
->>>>>>> 4ec9f0cd
             c_idx=0,
             **func_args,
         )
