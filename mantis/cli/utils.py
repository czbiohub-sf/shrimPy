import contextlib
import inspect
import io
import itertools
import multiprocessing as mp

from functools import partial
from pathlib import Path
from typing import Tuple

import ants
import click
import largestinteriorrectangle as lir
import numpy as np
import scipy.ndimage as ndi
import yaml

from iohub.ngff import Position, open_ome_zarr
from iohub.ngff_meta import TransformationMeta
from tqdm import tqdm
<<<<<<< HEAD
from numpy.typing import DTypeLike
import torch
=======
import matplotlib.pyplot as plt
>>>>>>> a29811a4


# TODO: replace this with recOrder recOrder.cli.utils.create_empty_hcs()
def create_empty_zarr(
    position_paths: list[Path],
    output_path: Path,
    output_zyx_shape: Tuple[int],
    chunk_zyx_shape: Tuple[int] = None,
    voxel_size: Tuple[int, float] = (1, 1, 1),
) -> None:
    """Create an empty zarr store mirroring another store"""
    DTYPE = np.float32
    MAX_CHUNK_SIZE = 500e6  # in bytes
    bytes_per_pixel = np.dtype(DTYPE).itemsize

    # Load the first position to infer dataset information
    input_dataset = open_ome_zarr(str(position_paths[0]), mode="r")
    T, C, Z, Y, X = input_dataset.data.shape

    click.echo("Creating empty array...")

    # Handle transforms and metadata
    transform = TransformationMeta(
        type="scale",
        scale=2 * (1,) + voxel_size,
    )

    # Prepare output dataset
    channel_names = input_dataset.channel_names

    # Output shape based on the type of reconstruction
    output_shape = (T, len(channel_names)) + output_zyx_shape
    click.echo(f"Number of positions: {len(position_paths)}")
    click.echo(f"Output shape: {output_shape}")

    # Create output dataset
    output_dataset = open_ome_zarr(
        output_path, layout="hcs", mode="w", channel_names=channel_names
    )
    if chunk_zyx_shape is None:
        chunk_zyx_shape = list(output_zyx_shape)
        # chunk_zyx_shape[-3] > 1 ensures while loop will not stall if single
        # XY image is larger than MAX_CHUNK_SIZE
        while (
            chunk_zyx_shape[-3] > 1
            and np.prod(chunk_zyx_shape) * bytes_per_pixel > MAX_CHUNK_SIZE
        ):
            chunk_zyx_shape[-3] = np.ceil(chunk_zyx_shape[-3] / 2).astype(int)
        chunk_zyx_shape = tuple(chunk_zyx_shape)

    chunk_size = 2 * (1,) + chunk_zyx_shape
    click.echo(f"Chunk size: {chunk_size}")

    # This takes care of the logic for single position or multiple position by wildcards
    for path in position_paths:
        path_strings = Path(path).parts[-3:]
        pos = output_dataset.create_position(
            str(path_strings[0]), str(path_strings[1]), str(path_strings[2])
        )

        _ = pos.create_zeros(
            name="0",
            shape=output_shape,
            chunks=chunk_size,
            dtype=DTYPE,
            transform=[transform],
        )

    input_dataset.close()


def get_output_paths(input_paths: list[Path], output_zarr_path: Path) -> list[Path]:
    """Generates a mirrored output path list given an input list of positions"""
    list_output_path = []
    for path in input_paths:
        # Select the Row/Column/FOV parts of input path
        path_strings = Path(path).parts[-3:]
        # Append the same Row/Column/FOV to the output zarr path
        list_output_path.append(Path(output_zarr_path, *path_strings))
    return list_output_path


def apply_function_to_zyx_and_save(
    func, position: Position, output_path: Path, t_idx: int, c_idx: int, **kwargs
) -> None:
    """Load a zyx array from a Position object, apply a transformation and save the result to file"""
    click.echo(f"Processing c={c_idx}, t={t_idx}")
    zyx_data = position[0][t_idx, c_idx]

    # Apply function
    processed_zyx = func(zyx_data, **kwargs)

    # Write to file
    with open_ome_zarr(output_path, mode="r+") as output_dataset:
        output_dataset[0][t_idx, c_idx] = processed_zyx

    click.echo(f"Finished Writing.. c={c_idx}, t={t_idx}")


def process_single_position(
    func,
    input_data_path: Path,
    output_path: Path,
    num_processes: int = mp.cpu_count(),
    **kwargs,
) -> None:
    """Register a single position with multiprocessing parallelization over T and C"""
    # Function to be applied
    click.echo(f"Function to be applied: \t{func}")

    # Get the reader and writer
    click.echo(f"Input data path:\t{input_data_path}")
    click.echo(f"Output data path:\t{str(output_path)}")
    input_dataset = open_ome_zarr(str(input_data_path))
    stdout_buffer = io.StringIO()
    with contextlib.redirect_stdout(stdout_buffer):
        input_dataset.print_tree()
    click.echo(f" Input data tree: {stdout_buffer.getvalue()}")

    T, C, _, _, _ = input_dataset.data.shape

    # Check the arguments for the function
    all_func_params = inspect.signature(func).parameters.keys()
    # Extract the relevant kwargs for the function 'func'
    func_args = {}
    non_func_args = {}

    for k, v in kwargs.items():
        if k in all_func_params:
            func_args[k] = v
        else:
            non_func_args[k] = v

    # Write the settings into the metadata if existing
    # TODO: alternatively we can throw all extra arguments as metadata.
    if 'extra_metadata' in non_func_args:
        # For each dictionary in the nest
        with open_ome_zarr(output_path, mode='r+') as output_dataset:
            for params_metadata_keys in kwargs['extra_metadata'].keys():
                output_dataset.zattrs['extra_metadata'] = non_func_args['extra_metadata']

    # Loop through (T, C), deskewing and writing as we go
    click.echo(f"\nStarting multiprocess pool with {num_processes} processes")
    with mp.Pool(num_processes) as p:
        p.starmap(
            partial(
                apply_function_to_zyx_and_save,
                func,
                input_dataset,
                str(output_path),
                **func_args,
            ),
            itertools.product(range(T), range(C)),
        )


def scale_affine(start_shape_zyx, scaling_factor_zyx=(1, 1, 1), end_shape_zyx=None):
    center_Y_start, center_X_start = np.array(start_shape_zyx)[-2:] / 2
    if end_shape_zyx is None:
        center_Y_end, center_X_end = (center_Y_start, center_X_start)
    else:
        center_Y_end, center_X_end = np.array(end_shape_zyx)[-2:] / 2

    scaling_matrix = np.array(
        [
            [scaling_factor_zyx[-3], 0, 0, 0],
            [
                0,
                scaling_factor_zyx[-2],
                0,
                -center_Y_start * scaling_factor_zyx[-2] + center_Y_end,
            ],
            [
                0,
                0,
                scaling_factor_zyx[-1],
                -center_X_start * scaling_factor_zyx[-1] + center_X_end,
            ],
            [0, 0, 0, 1],
        ]
    )
    return scaling_matrix


def rotate_affine(
    start_shape_zyx: Tuple, angle: float = 0.0, end_shape_zyx: Tuple = None
) -> np.ndarray:
    """
    Rotate Transformation Matrix

    Parameters
    ----------
    start_shape_zyx : Tuple
        Shape of the input
    angle : float, optional
        Angles of rotation in degrees
    end_shape_zyx : Tuple, optional
       Shape of output space

    Returns
    -------
    np.ndarray
        Rotation matrix
    """
    # TODO: make this 3D?
    center_Y_start, center_X_start = np.array(start_shape_zyx)[-2:] / 2
    if end_shape_zyx is None:
        center_Y_end, center_X_end = (center_Y_start, center_X_start)
    else:
        center_Y_end, center_X_end = np.array(end_shape_zyx)[-2:] / 2

    theta = np.radians(angle)

    rotation_matrix = np.array(
        [
            [1, 0, 0, 0],
            [
                0,
                np.cos(theta),
                -np.sin(theta),
                -center_Y_start * np.cos(theta)
                + np.sin(theta) * center_X_start
                + center_Y_end,
            ],
            [
                0,
                np.sin(theta),
                np.cos(theta),
                -center_Y_start * np.sin(theta)
                - center_X_start * np.cos(theta)
                + center_X_end,
            ],
            [0, 0, 0, 1],
        ]
    )

    affine_rot_n_scale_matrix_zyx = rotation_matrix

    return affine_rot_n_scale_matrix_zyx


def affine_transform(
    zyx_data: np.ndarray,
    matrix: np.ndarray,
    output_shape_zyx: Tuple,
    method='ants',
    crop_output_slicing: bool = None,
) -> np.ndarray:
    """_summary_

    Parameters
    ----------
    zyx_data : np.ndarray
        3D input array to be transformed
    matrix : np.ndarray
        3D Homogenous transformation matrix
    output_shape_zyx : Tuple
        output target zyx shape
    method : str, optional
        method to use for transformation, by default 'ants'
    crop_output : bool, optional
        crop the output to the largest interior rectangle, by default False

    Returns
    -------
    np.ndarray
        registered zyx data
    """
    # Convert nans to 0
    zyx_data = np.nan_to_num(zyx_data, nan=0)

    # NOTE: default set to ANTS apply_affine method until we decide we get a benefit from using cupy
    # The ants method on CPU is 10x faster than scipy on CPU. Cupy method has not been bencharked vs ANTs

    if method == 'ants':
        # The output has to be a ANTImage Object
        empty_target_array = np.zeros((output_shape_zyx), dtype=np.float32)
        target_zyx_ants = ants.from_numpy(empty_target_array)

        T_ants = numpy_to_ants_transform_zyx(matrix)

        zyx_data_ants = ants.from_numpy(zyx_data.astype(np.float32))
        registered_zyx = T_ants.apply_to_image(
            zyx_data_ants, reference=target_zyx_ants
        ).numpy()

    elif method == 'scipy':
        registered_zyx = ndi.affine_transform(zyx_data, matrix, output_shape_zyx)

    else:
        raise ValueError(f'Unknown method {method}')

    # Crop the output to the largest interior rectangle
    if crop_output_slicing is not None:
        Z_slice, Y_slice, X_slice = crop_output_slicing
        registered_zyx = registered_zyx[Z_slice, Y_slice, X_slice]

    return registered_zyx


def find_lir(registered_zyx: np.ndarray, plot: bool = False) -> Tuple:
    # Find the lir YX
    registered_yx_bool = registered_zyx[registered_zyx.shape[0] // 2].copy()
    registered_yx_bool = registered_yx_bool > 0 * 1.0
    rectangle_coords_yx = lir.lir(registered_yx_bool)

    x = rectangle_coords_yx[0]
    y = rectangle_coords_yx[1]
    width = rectangle_coords_yx[2]
    height = rectangle_coords_yx[3]
    corner1_xy = (x, y)  # Bottom-left corner
    corner2_xy = (x + width, y)  # Bottom-right corner
    corner3_xy = (x + width, y + height)  # Top-right corner
    corner4_xy = (x, y + height)  # Top-left corner
    rectangle_xy = np.array((corner1_xy, corner2_xy, corner3_xy, corner4_xy))
    X_slice = slice(rectangle_xy.min(axis=0)[0], rectangle_xy.max(axis=0)[0])
    Y_slice = slice(rectangle_xy.min(axis=0)[1], rectangle_xy.max(axis=0)[1])

    # Find the lir Z
    zyx_shape = registered_zyx.shape
    registered_zx_bool = registered_zyx.transpose((2, 0, 1)) > 0
    registered_zx_bool = registered_zx_bool[zyx_shape[0] // 2].copy()
    rectangle_coords_zx = lir.lir(registered_zx_bool)
    x = rectangle_coords_zx[0]
    z = rectangle_coords_zx[1]
    width = rectangle_coords_zx[2]
    height = rectangle_coords_zx[3]
    corner1_zx = (x, z)  # Bottom-left corner
    corner2_zx = (x + width, z)  # Bottom-right corner
    corner3_zx = (x + width, z + height)  # Top-right corner
    corner4_zx = (x, z + height)  # Top-left corner
    rectangle_zx = np.array((corner1_zx, corner2_zx, corner3_zx, corner4_zx))
    Z_slice = slice(rectangle_zx.min(axis=0)[1], rectangle_zx.max(axis=0)[1])

    if plot:
        rectangle_yx = plt.Polygon(
            (corner1_xy, corner2_xy, corner3_xy, corner4_xy),
            closed=True,
            fill=None,
            edgecolor="r",
        )
        # Add the rectangle to the plot
        fig, ax = plt.subplots(nrows=1, ncols=2)
        ax[0].imshow(registered_yx_bool)
        ax[0].add_patch(rectangle_yx)

        rectangle_zx = plt.Polygon(
            (corner1_zx, corner2_zx, corner3_zx, corner4_zx),
            closed=True,
            fill=None,
            edgecolor="r",
        )
        ax[1].imshow(registered_zx_bool)
        ax[1].add_patch(rectangle_zx)
        plt.savefig("./lir.png")

    return (Z_slice, Y_slice, X_slice)


def copy_n_paste(zyx_data: np.ndarray, zyx_slicing_params: list) -> np.ndarray:
    """
    Load a zyx array and crop given a list of ZYX slices()

    Parameters
    ----------
    zyx_data : np.ndarray
        data to copy
    zyx_slicing_params : list
        list of slicing parameters for z,y,x

    Returns
    -------
    np.ndarray
        crop of the input zyx_data given the slicing parameters
    """
    zyx_data = np.nan_to_num(zyx_data, nan=0)
    zyx_data_sliced = zyx_data[
        zyx_slicing_params[0],
        zyx_slicing_params[1],
        zyx_slicing_params[2],
    ]
    return zyx_data_sliced


def find_lir_slicing_params(
    input_zyx_shape: Tuple,
    target_zyx_shape: Tuple,
    transformation_matrix: np.ndarray,
    plot: bool = False,
) -> Tuple:
    """
    Find the largest internal rectangle between the transformed input and the target
    and return the cropping parameters

    Parameters
    ----------
    input_zyx_shape : Tuple
        shape of input array
    target_zyx_shape : Tuple
        shape of target array
    transformation_matrix : np.ndarray
        transformation matrix between input and target

    Returns
    -------
    Tuple
        Slicing parameters to crop LIR

    """
    print('Starting Largest interior rectangle (LIR) search')

    # Make dummy volumes
    img1 = np.ones(tuple(input_zyx_shape), dtype=np.float32)
    img2 = np.ones(tuple(target_zyx_shape), dtype=np.float32)

    # Conver to ants objects
    target_zyx_ants = ants.from_numpy(img2.astype(np.float32))
    zyx_data_ants = ants.from_numpy(img1.astype(np.float32))

    ants_composed_matrix = numpy_to_ants_transform_zyx(transformation_matrix)

    # Apply affine
    registered_zyx = ants_composed_matrix.apply_to_image(
        zyx_data_ants, reference=target_zyx_ants
    )

    Z_slice, Y_slice, X_slice = find_lir(registered_zyx.numpy(), plot=plot)

    # registered_zyx_bool = registered_zyx.numpy().copy()
    # registered_zyx_bool = registered_zyx_bool > 0
    # # NOTE: we use the center of the volume as reference
    # rectangle_coords_yx = lir.lir(registered_zyx_bool[registered_zyx.shape[0] // 2])

    # # Find the overlap in XY
    # x = rectangle_coords_yx[0]
    # y = rectangle_coords_yx[1]
    # width = rectangle_coords_yx[2]
    # height = rectangle_coords_yx[3]
    # corner1_xy = (x, y)  # Bottom-left corner
    # corner2_xy = (x + width, y)  # Bottom-right corner
    # corner3_xy = (x + width, y + height)  # Top-right corner
    # corner4_xy = (x, y + height)  # Top-left corner
    # rectangle_xy = np.array((corner1_xy, corner2_xy, corner3_xy, corner4_xy))
    # X_slice = slice(rectangle_xy.min(axis=0)[0], rectangle_xy.max(axis=0)[0])
    # Y_slice = slice(rectangle_xy.min(axis=0)[1], rectangle_xy.max(axis=0)[1])

    # # Find the overlap in Z
    # registered_zx = registered_zyx.numpy()
    # registered_zx = registered_zx.transpose((2, 0, 1)) > 0
    # rectangle_coords_zx = lir.lir(registered_zx[registered_zyx.shape[0] // 2].copy())
    # x = rectangle_coords_zx[0]
    # y = rectangle_coords_zx[1]
    # width = rectangle_coords_zx[2]
    # height = rectangle_coords_zx[3]
    # corner1_zx = (x, y)  # Bottom-left corner
    # corner2_zx = (x + width, y)  # Bottom-right corner
    # corner3_zx = (x + width, y + height)  # Top-right corner
    # corner4_zx = (x, y + height)  # Top-left corner
    # rectangle_zx = np.array((corner1_zx, corner2_zx, corner3_zx, corner4_zx))
    # Z_slice = slice(rectangle_zx.min(axis=0)[1], rectangle_zx.max(axis=0)[1])

    print(f'Slicing parameters Z:{Z_slice}, Y:{Y_slice}, X:{X_slice}')
    return (Z_slice, Y_slice, X_slice)


def append_channels(input_data_path: Path, target_data_path: Path) -> None:
    """
    Append channels to a target zarr store

    Parameters
    ----------
    input_data_path : Path
        input zarr path = /input.zarr
    target_data_path : Path
        target zarr path  = /target.zarr
    """
    appending_dataset = open_ome_zarr(input_data_path, mode="r")
    appending_channel_names = appending_dataset.channel_names
    with open_ome_zarr(target_data_path, mode="r+") as dataset:
        target_data_channel_names = dataset.channel_names
        num_channels = len(target_data_channel_names) - 1
        print(f"channels in target {target_data_channel_names}")
        print(f"adding channels {appending_channel_names}")
        for name, position in tqdm(dataset.positions(), desc='Positions'):
            for i, appending_channel_idx in enumerate(
                tqdm(appending_channel_names, desc='Channel', leave=False)
            ):
                position.append_channel(appending_channel_idx)
                position["0"][:, num_channels + i + 1] = appending_dataset[str(name)][0][:, i]
        dataset.print_tree()
    appending_dataset.close()


def numpy_to_ants_transform_zyx(T_numpy):
    """Homogeneous 3D transformation matrix from numpy to ants

    Parameters
    ----------
    numpy_transform :4x4 homogenous matrix

    Returns
    -------
    Ants transformation matrix object
    """
    assert T_numpy.shape == (4, 4)

    T_ants_style = T_numpy[:, :-1].ravel()
    T_ants_style[-3:] = T_numpy[:3, -1]
    T_ants = ants.new_ants_transform(
        transform_type='AffineTransform',
    )
    T_ants.set_parameters(T_ants_style)

    return T_ants


def ants_to_numpy_transform_zyx(T_ants):
    """
    Convert the ants transformation matrix to numpy 3D homogenous transform

    Modified from Jordao's dexp code

    Parameters
    ----------
    T_ants : Ants transfromation matrix object

    Returns
    -------
    np.array
        Converted Ants to numpy array

    """

    T_numpy = T_ants.parameters.reshape((3, 4), order="F")
    T_numpy[:, :3] = T_numpy[:, :3].transpose()
    T_numpy = np.vstack((T_numpy, np.array([0, 0, 0, 1])))

    # Reference:
    # https://sourceforge.net/p/advants/discussion/840261/thread/9fbbaab7/
    # https://github.com/netstim/leaddbs/blob/a2bb3e663cf7fceb2067ac887866124be54aca7d/helpers/ea_antsmat2mat.m
    # T = original translation offset from A
    # T = T + (I - A) @ centering

    T_numpy[:3, -1] += (np.eye(3) - T_numpy[:3, :3]) @ T_ants.fixed_parameters

    return T_numpy


def apply_stabilization_over_time_ants(
    list_of_shifts_ants_style: list,
    input_data_path: Path,
    output_path: Path,
    num_processes: int = mp.cpu_count(),
    **kwargs,
) -> None:
    """Apply stabilization over time"""
    # Function to be applied
    # Get the reader and writer
    click.echo(f"Input data path:\t{input_data_path}")
    click.echo(f"Output data path:\t{str(output_path)}")
    input_dataset = open_ome_zarr(str(input_data_path))
    stdout_buffer = io.StringIO()
    with contextlib.redirect_stdout(stdout_buffer):
        input_dataset.print_tree()
    click.echo(f" Input data tree: {stdout_buffer.getvalue()}")

    T, C, _, _, _ = input_dataset.data.shape

    # Write the settings into the metadata if existing
    # TODO: alternatively we can throw all extra arguments as metadata.
    if 'extra_metadata' in kwargs:
        # For each dictionary in the nest
        with open_ome_zarr(output_path, mode='r+') as output_dataset:
            for params_metadata_keys in kwargs['extra_metadata'].keys():
                output_dataset.zattrs['extra_metadata'] = kwargs['extra_metadata']

    # Loop through (T, C), deskewing and writing as we go
    click.echo(f"\nStarting multiprocess pool with {num_processes} processes")
    with mp.Pool(num_processes) as p:
        p.starmap(
            partial(
                stabilization_over_time_ants,
                input_dataset,
                str(output_path),
                list_of_shifts_ants_style,
            ),
            itertools.product(range(T), range(C)),
        )
    input_dataset.close()


def stabilization_over_time_ants(
    position: Position,
    output_path: Path,
    list_of_shifts,
    t_idx: int,
    c_idx: int,
    **kwargs,
) -> None:
    """Load a zyx array from a Position object, apply a transformation and save the result to file"""
    click.echo(f"Processing c={c_idx}, t={t_idx}")

    zyx_data = position[0][t_idx, c_idx].astype(np.float32)
    # Convert nans to 0
    zyx_data = np.nan_to_num(zyx_data, nan=0)
    zyx_data_ants = ants.from_numpy(zyx_data)

    tx_composition = ants.new_ants_transform()
    tx_composition.set_parameters(list_of_shifts[t_idx])

    # Apply transformation
    registered_zyx = tx_composition.apply_to_image(zyx_data_ants, reference=zyx_data_ants)

    # Write to file
    with open_ome_zarr(output_path, mode="r+") as output_dataset:
        output_dataset[0][t_idx, c_idx] = registered_zyx.numpy()

    click.echo(f"Finished Writing.. c={c_idx}, t={t_idx}")


def model_to_yaml(model, yaml_path: Path) -> None:
    """
    Save a model's dictionary representation to a YAML file.

    Borrowing from recOrder==0.4.0

    Parameters
    ----------
    model : object
        The model object to convert to YAML.
    yaml_path : Path
        The path to the output YAML file.

    Raises
    ------
    TypeError
        If the `model` object does not have a `dict()` method.

    Notes
    -----
    This function converts a model object into a dictionary representation
    using the `dict()` method. It removes any fields with None values before
    writing the dictionary to a YAML file.

    Examples
    --------
    >>> from my_model import MyModel
    >>> model = MyModel()
    >>> model_to_yaml(model, 'model.yaml')

    """
    yaml_path = Path(yaml_path)

    if not hasattr(model, "dict"):
        raise TypeError("The 'model' object does not have a 'dict()' method.")

    model_dict = model.dict()

    # Remove None-valued fields
    clean_model_dict = {key: value for key, value in model_dict.items() if value is not None}

    with open(yaml_path, "w+") as f:
        yaml.dump(clean_model_dict, f, default_flow_style=False, sort_keys=False)


def yaml_to_model(yaml_path: Path, model):
    """
    Load model settings from a YAML file and create a model instance.

    Borrowing from recOrder==0.4.0

    Parameters
    ----------
    yaml_path : Path
        The path to the YAML file containing the model settings.
    model : class
        The model class used to create an instance with the loaded settings.

    Returns
    -------
    object
        An instance of the model class with the loaded settings.

    Raises
    ------
    TypeError
        If the provided model is not a class or does not have a callable constructor.
    FileNotFoundError
        If the YAML file specified by `yaml_path` does not exist.

    Notes
    -----
    This function loads model settings from a YAML file using `yaml.safe_load()`.
    It then creates an instance of the provided `model` class using the loaded settings.

    Examples
    --------
    >>> from my_model import MyModel
    >>> model = yaml_to_model('model.yaml', MyModel)

    """
    yaml_path = Path(yaml_path)

    if not callable(getattr(model, "__init__", None)):
        raise TypeError("The provided model must be a class with a callable constructor.")

    try:
        with open(yaml_path, "r") as file:
            raw_settings = yaml.safe_load(file)
    except FileNotFoundError:
        raise FileNotFoundError(f"The YAML file '{yaml_path}' does not exist.")

    return model(**raw_settings)


# TODO: convert all code to use this function from now on
def create_empty_hcs_zarr(
    store_path: Path,
    position_keys: list[Tuple[str]],
    shape: Tuple[int],
    chunks: Tuple[int],
    scale: Tuple[float],
    channel_names: list[str],
    dtype: DTypeLike,
) -> None:
    """
    If the plate does not exist, create an empty zarr plate.
    If the plate exists, append positions and channels if they are not
    already in the plate.
    Parameters
    ----------
    store_path : Path
        hcs plate path
    position_keys : list[Tuple[str]]
        Position keys, will append if not present in the plate.
        e.g. [("A", "1", "0"), ("A", "1", "1")]
    shape : Tuple[int]
    chunks : Tuple[int]
    scale : Tuple[float]
    channel_names : list[str]
        Channel names, will append if not present in metadata.
    dtype : DTypeLike

    Borrowing form recOrder
    https://github.com/mehta-lab/recOrder/blob/d31ad910abf84c65ba927e34561f916651cbb3e8/recOrder/cli/utils.py#L12
    """

    # Create plate
    output_plate = open_ome_zarr(
        str(store_path), layout="hcs", mode="a", channel_names=channel_names
    )

    # Create positions
    for position_key in position_keys:
        position_key_string = "/".join(position_key)
        # Check if position is already in the store, if not create it
        if position_key_string not in output_plate.zgroup:
            position = output_plate.create_position(*position_key)
            _ = position.create_zeros(
                name="0",
                shape=shape,
                chunks=chunks,
                dtype=dtype,
                transform=[TransformationMeta(type="scale", scale=scale)],
            )
        else:
            position = output_plate[position_key_string]

    # Check if channel_names are already in the store, if not append them
    for channel_name in channel_names:
        # Read channel names directly from metadata to avoid race conditions
        metadata_channel_names = [
            channel.label for channel in position.metadata.omero.channels
        ]
        if channel_name not in metadata_channel_names:
            position.append_channel(channel_name, resize_arrays=True)


def nuc_mem_segmentation(czyx_data, **cellpose_kwargs) -> np.ndarray:
    """Segment nuclei and membranes using cellpose"""

    from cellpose import models

    device = torch.device("cuda" if torch.cuda.is_available() else "cpu")

    # Get the key/values under this dictionary
    # cellpose_params = cellpose_params.get('cellpose_params', {})
    cellpose_params = cellpose_kwargs['cellpose_kwargs']
    Z_slice = slice(int(cellpose_params['z_idx']), int(cellpose_params['z_idx']) + 1)
    cyx_data = czyx_data[:, Z_slice]

    if "nucleus_segmentation" in cellpose_params:
        nuc_seg_kwargs = cellpose_params["nucleus_segmentation"]
    if "membrane_segmentation" in cellpose_params:
        mem_seg_kwargs = cellpose_params["membrane_segmentation"]

    # Initialize Cellpose models
    cyto_model = models.Cellpose(gpu=True, model_type=cellpose_params["mem_model_path"])
    nuc_model = models.CellposeModel(
        model_type=cellpose_params["nuc_model_path"], device=torch.device(device)
    )

    nuc_masks = nuc_model.eval(cyx_data[0], **nuc_seg_kwargs)[0]
    mem_masks, _, _, _ = cyto_model.eval(cyx_data[1], **mem_seg_kwargs)

    # Save
    segmentation_stack = np.stack((nuc_masks, mem_masks))

    segmentation_stack = segmentation_stack[:, np.newaxis, ...]
    return segmentation_stack


## NOTE WIP
def apply_transform_to_zyx_and_save_v2(
    func,
    position: Position,
    output_path: Path,
    channel_indices,
    t_idx: int,
    c_idx: int = None,
    **kwargs,
) -> None:
    """Load a zyx array from a Position object, apply a transformation to CZYX or ZYX and save the result to file"""
    click.echo(f"Processing c={c_idx}, t={t_idx}")

    # Process CZYX vs ZYX
    if channel_indices is not None:
        czyx_data = position.data.oindex[t_idx, channel_indices]
        transformed_czyx = func(czyx_data, **kwargs)
        # Write to file
        with open_ome_zarr(output_path, mode="r+") as output_dataset:
            output_dataset[0][t_idx] = transformed_czyx
        click.echo(f"Finished Writing.. t={t_idx}")
    else:
        zyx_data = position.data.oindex[t_idx, c_idx]
        # Apply transformation
        transformed_zyx = func(zyx_data, **kwargs)

        # Write to file
        with open_ome_zarr(output_path, mode="r+") as output_dataset:
            output_dataset[0][t_idx, c_idx] = transformed_zyx

        click.echo(f"Finished Writing.. c={c_idx}, t={t_idx}")


# TODO: modifiy how we get the time and channesl like recOrder (isinstance(input, list) or instance(input,int) or all)
def process_single_position_v2(
    func,
    input_data_path: Path,
    output_path: Path,
    time_indices: list = [0],
    channel_indices: list = [],
    num_processes: int = mp.cpu_count(),
    **kwargs,
) -> None:
    """Register a single position with multiprocessing parallelization over T and C"""
    # Function to be applied
    click.echo(f"Function to be applied: \t{func}")

    # Get the reader and writer
    click.echo(f"Input data path:\t{input_data_path}")
    click.echo(f"Output data path:\t{str(output_path)}")
    input_dataset = open_ome_zarr(str(input_data_path))
    stdout_buffer = io.StringIO()
    with contextlib.redirect_stdout(stdout_buffer):
        input_dataset.print_tree()
    click.echo(f" Input data tree: {stdout_buffer.getvalue()}")

    # TODO: logic for parsing time and channel indices like recorder here
    # settings = utils.yaml_to_model(config_filepath, ReconstructionSettings)
    # Check input channel names
    # if not set(settings.input_channel_names).issubset(
    #     input_dataset.channel_names
    # ):
    #     raise ValueError(
    #         f"Each of the input_channel_names = {settings.input_channel_names} in {config_filepath} must appear in the dataset {input_position_dirpath} which currently contains channel_names = {input_dataset.channel_names}."
    #     )

    # # Find input channel indices
    # input_channel_indices = []
    # for input_channel_name in settings.input_channel_names:
    #     input_channel_indices.append(
    #         input_dataset.channel_names.index(input_channel_name)
    #     )

    # # Find output channel indices
    # output_channel_indices = []
    # for output_channel_name in output_channel_names:
    #     output_channel_indices.append(
    #         output_dataset.channel_names.index(output_channel_name)
    #     )
    # Find time indices
    # if settings.time_indices == "all":
    #     time_indices = range(input_dataset.data.shape[0])
    # elif isinstance(settings.time_indices, list):
    #     time_indices = settings.time_indices
    # elif isinstance(settings.time_indices, int):
    #     time_indices = [settings.time_indices]

    # Check for invalid times
    time_ubound = input_dataset.data.shape[0] - 1
    if np.max(time_indices) > time_ubound:
        raise ValueError(
            f"time_indices = {time_indices} includes a time index beyond the maximum index of the dataset = {time_ubound}"
        )

    # Check the arguments for the function
    all_func_params = inspect.signature(func).parameters.keys()
    # Extract the relevant kwargs for the function 'func'
    func_args = {}
    non_func_args = {}

    for k, v in kwargs.items():
        if k in all_func_params:
            func_args[k] = v
        else:
            non_func_args[k] = v

    # Write the settings into the metadata if existing
    if 'extra_metadata' in non_func_args:
        # For each dictionary in the nest
        with open_ome_zarr(output_path, mode='r+') as output_dataset:
            for params_metadata_keys in kwargs['extra_metadata'].keys():
                output_dataset.zattrs['extra_metadata'] = non_func_args['extra_metadata']

    # Loop through (T, C), deskewing and writing as we go
    click.echo(f"\nStarting multiprocess pool with {num_processes} processes")

    if channel_indices is None or len(channel_indices) == 0:
        # If C is not empty, use itertools.product with both ranges
        iterable = itertools.product(time_indices, channel_indices)
        partial_apply_transform_to_zyx_and_save = partial(
            apply_transform_to_zyx_and_save_v2,
            func,
            input_dataset,
            output_path,
            channel_indices=None,
            **func_args,
        )
    else:
        # If C is empty, use only the range for time_indices
        iterable = itertools.product(time_indices)
        partial_apply_transform_to_zyx_and_save = partial(
            apply_transform_to_zyx_and_save_v2,
            func,
            input_dataset,
            output_path,
            channel_indices,
            c_idx=0,
            **func_args,
        )
    with mp.Pool(num_processes) as p:
        p.starmap(
            partial_apply_transform_to_zyx_and_save,
            iterable,
        )<|MERGE_RESOLUTION|>--- conflicted
+++ resolved
@@ -18,12 +18,9 @@
 from iohub.ngff import Position, open_ome_zarr
 from iohub.ngff_meta import TransformationMeta
 from tqdm import tqdm
-<<<<<<< HEAD
 from numpy.typing import DTypeLike
 import torch
-=======
 import matplotlib.pyplot as plt
->>>>>>> a29811a4
 
 
 # TODO: replace this with recOrder recOrder.cli.utils.create_empty_hcs()
