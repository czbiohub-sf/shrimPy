--- conflicted
+++ resolved
@@ -212,28 +212,11 @@
     """Load a zyx array from a Position object, apply a transformation to CZYX or ZYX and save the result to file"""
 
     # TODO: temporary fix to slumkit issue
-<<<<<<< HEAD
-    if input_channel_indices is not None and _is_nested(input_channel_indices):
-        # print(f'input_channel_indices: {input_channel_indices}')
-        input_channel_indices = [int(x) for x in input_channel_indices if x.isdigit()]
-        click.echo(f'input_channel_indices: {input_channel_indices}')
-
-    if output_channel_indices is not None and _is_nested(output_channel_indices):
-        # print(f'input_channel_indices: {output_channel_indices}')
-        output_channel_indices = [int(x) for x in output_channel_indices if x.isdigit()]
-        click.echo(f'output_channel_indices: {output_channel_indices}')
-
-    # Check if t_idx should be added to kwargs to have different transformations for different timepoints
-    all_func_params = inspect.signature(func).parameters.keys()
-    if "t_idx" in all_func_params:
-        kwargs["t_idx"] = t_idx
-=======
     if _is_nested(input_channel_indices):
         input_channel_indices = [int(x) for x in input_channel_indices if x.isdigit()]
     if _is_nested(output_channel_indices):
         output_channel_indices = [int(x) for x in output_channel_indices if x.isdigit()]
     click.echo(f"input_channel_indices: {input_channel_indices}")
->>>>>>> bd7814c0
 
     # Process CZYX vs ZYX
     if input_channel_indices is not None:
