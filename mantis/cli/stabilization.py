#%%
import pandas as pd
from pathlib import Path
from natsort import natsorted
import multiprocessing as mp
from tqdm import tqdm
from iohub.ngff import open_ome_zarr
from waveorder.focus import focus_from_transverse_band
import glob
import os
import numpy as np
from pystackreg import StackReg
from mantis.cli import utils
from mantis.cli.parsing import (
    config_filepath,
    output_filepath,
    output_dirpath,
    input_position_dirpaths,
)
import click
from typing import Tuple

NA_DET = 1.35
LAMBDA_ILL = 0.500
Z_CHUNK = 5

def estimate_position_focus(
    input_data_path:Path,
    crop_size_xy:list[int, int],
    output_dir: Path,
):
    with open_ome_zarr(input_data_path) as dataset:
        channel_names = dataset.channel_names
        T, C, Z, Y, X = dataset[0].shape
        T_scale, _, _, _, X_scale = dataset.scale

        focus_params = {
            "NA_det": NA_DET,
            "lambda_ill": LAMBDA_ILL,
            "pixel_size": X_scale,
        }

        position_stats_stablized = {
            "position_idx": [],
            "time_min": [],
            "channel": [],
            "focal_idx": [],
        }
        print(f"Processing {input_data_path}")
        for t_idx in tqdm(range(T)):
            for c_idx in range(C):
                focal_plane = focus_from_transverse_band(
                    dataset[0][
                        t_idx,
                        c_idx,
                        :,
                        Y // 2 - crop_size_xy[1] // 2 : Y // 2 + crop_size_xy[1]  // 2,
                        X // 2 - crop_size_xy[0]  // 2 : X // 2 + crop_size_xy[0]  // 2,
                    ],
                    **focus_params,
                )
                pos_idx = '/'.join(input_data_path.parts[-3:]).replace('/', '_')
                position_stats_stablized["position_idx"].append(pos_idx)
                position_stats_stablized["time_min"].append(t_idx * T_scale)
                position_stats_stablized["channel"].append(channel_names[c_idx])
                position_stats_stablized["focal_idx"].append(focal_plane)

        position_focus_stats_df = pd.DataFrame(position_stats_stablized)
        filename = output_dir / f"position_{pos_idx}_stats.csv"
        position_focus_stats_df.to_csv(filename)


def combine_dataframes(
    input_dir: Path, output_csv_file_path: Path, remove_intermediate_csv: bool = False
):
    """
    Combine all csv files in input_dir into a single csv file at output_csv_path

    Parameters
    ----------
    input_dir : Path
        Folder containing CSV
    output_csv_path : Path
        Path to output CSV file
    remove_intermediate_csv : bool, optional
        Remove the intermediate csv after merging, by default False
    """
    input_dir = Path(input_dir)
    dataframes = []

    for csv_file in natsorted(input_dir.glob("*.csv")):
        dataframes.append(pd.read_csv(csv_file))
        if remove_intermediate_csv:
            os.remove(csv_file)
    if remove_intermediate_csv:
        os.rmdir(input_dir)
    pd.concat(dataframes, ignore_index=True).to_csv(output_csv_file_path, index=False)


def get_mean_z_positions(input_dataframe, verbose=False) -> None:
    import matplotlib.pyplot as plt

    z_drift_df = pd.read_csv(input_dataframe)
    # Filter the DataFrame for 'channel A'
    phase_3D_df = z_drift_df[z_drift_df["channel"] == "Phase3D"]
    # Get the mean of positions for each time point
    average_focal_idx = phase_3D_df.groupby("time_min")["focal_idx"].mean().reset_index()
    if verbose:
        # Get the moving average of the focal_idx
        plt.plot(average_focal_idx["focal_idx"], linestyle="--", label="mean of all positions")
        plt.legend()
        plt.savefig("./z_drift.png")
    return average_focal_idx["focal_idx"].values


def calculate_z_drift(
    input_data_paths: Path,
    output_folder_path: Path,
    num_processes: int = 1,
    crop_size_xy: list[int, int] = 300,
    verbose: bool = False,
) -> None:
    
    output_folder_path.mkdir(parents=True, exist_ok=True)

    position_focus_folder = output_folder_path / 'positions_focus'
    position_focus_folder.mkdir(parents=True, exist_ok=True)

    with mp.Pool(processes=num_processes) as pool:
        list(
            tqdm(
                pool.starmap(
                    estimate_position_focus,
                    [
                        (input_data_path, crop_size_xy, position_focus_folder)
                        for input_data_path in input_data_paths
                    ],
                ),
                total=len(input_data_paths),
            )
        )
        pool.close()
        pool.join()

    combine_dataframes(
        position_focus_folder,
        output_folder_path / 'positions_focus.csv',
        remove_intermediate_csv=True,
    )

    # Calculate and save the output file
    output_file = output_folder_path / "z_shifts_matrices.npy"
    z_drift_offsets = get_mean_z_positions(
        output_folder_path / 'positions_focus.csv', verbose=verbose
    )
    # Calculate the z focus shift matrices
    z_focus_shift = [np.eye(4)]
    for i in range(len(z_drift_offsets) - 1):
        z_val = z_drift_offsets[0]
        z_val_next = z_drift_offsets[i + 1]
        z_focus_shift.append(
            np.array(
                [
                    [1, 0, 0, (z_val - z_val_next)],
                    [0, 1, 0, 0],
                    [0, 0, 1, 0],
                    [0, 0, 0, 1],
                ]
            )
        )
    z_focus_shift = np.array(z_focus_shift)

    print(f'Saving z_focus_shifts to {output_file}')
    np.save(output_file, z_focus_shift)
    return z_focus_shift


def calculate_yx_stabilization(
    input_data_path: Path,
    output_folder_path: Path,
    c_idx: int = 0,
    crop_size_xy: list[int, int] = (200, 200),
    verbose: bool = False,
):
    input_position = open_ome_zarr(input_data_path[0])
    output_folder_path = Path(output_folder_path)
    output_folder_path.mkdir(parents=True, exist_ok=True)

    focus_params = {
        "NA_det": NA_DET,
        "lambda_ill": LAMBDA_ILL,
        "pixel_size": input_position.scale[-1],
    }

    # Get metadata
    T, C, Z, Y, X = input_position.data.shape
    X_slice = slice(X // 2 - crop_size_xy[0] // 2, X // 2 + crop_size_xy[0] // 2)
    Y_slice = slice(Y // 2 - crop_size_xy[1] // 2, Y // 2 + crop_size_xy[1] // 2)

    print('Estimating in-focus slice')
    z_idx = focus_from_transverse_band(
        input_position[0][
            0,
            c_idx,
            :,
            Y_slice,
            X_slice,
        ],
        **focus_params,
    )
    # Load timelapse
    xy_timelapse = input_position[0][:T, c_idx, z_idx, Y_slice, X_slice]
    minimum = xy_timelapse.min()

    xy_timelapse = xy_timelapse + minimum  # Ensure negative values are not present

    # register each frame to the previous (already registered) one
    # this is what the original StackReg ImageJ plugin uses
    sr = StackReg(StackReg.TRANSLATION)

    print("Finding XY translation matrices")
    T_stackreg = sr.register_stack(xy_timelapse, reference="previous", axis=0)
    T_zyx_shift = np.zeros((T_stackreg.shape[0], 4, 4))
    T_zyx_shift[:, 1:4, 1:4] = T_stackreg
    T_zyx_shift[:, 0, 0] = 1

    # Save the translation matrices
    yx_shake_translation_tx_filepath = output_folder_path / "yx_shake_translation_tx_ants.npy"
    np.save(yx_shake_translation_tx_filepath, T_zyx_shift)
    
    input_position.close()

    return T_zyx_shift


@click.command()
@input_position_dirpaths()
@output_dirpath()
@click.option(
    "--num-processes",
    "-j",
    default=1,
    help="Number of parallel processes. Default is 1.",
    required=False,
    type=int,
)
@click.option(
    "--channel-index",
    "-c",
    default=0,
    help="Channel index used for estimating stabilization parameters. Default is 0.",
    required=False,
    type=int,
)
@click.option(
    "--estimate-yx-drift",
    "-y",
    is_flag=True,
    help="Estimate yx drift and apply to the input data. Default is False.",
)
@click.option(
    "--estimate-z-drift",
    "-z",
    is_flag=True,
    help="Estimate z drift and apply to the input data. Default is False.",
)
@click.option(
    "--stabilization-verbose",
    "-v",
    is_flag=True,
    type=bool,
    help="Stabilization verbose. Default is False.",
)
@click.option(
    "--crop-size-xy",
    "-s",
    nargs=2,
    type=int,
    default=[300, 300],
    help="Crop size in xy. Enter two integers. Default is 300 300.",
)
def stabilize_timelapse(
    input_position_dirpaths, output_dirpath, num_processes, channel_index, estimate_yx_drift, estimate_z_drift, stabilization_verbose, crop_size_xy
):
    """
    Stabilize the timelapse input based on single position and channel.

    This function applies stabilization to the input data. It can estimate both yx and z drifts. 
    The level of verbosity can be controlled with the stabilization_verbose flag. 
    The size of the crop in xy can be specified with the crop-size-xy option.

    Args:
        input_position_dirpaths (str): Path to the input position directories.
        output_dirpath (str): Path to the output directory.
        num_processes (int): Number of processes to use.
        channel_index (int): Index of the channel to use.
        estimate_yx_drift (bool): Whether to estimate yx drift.
        estimate_z_drift (bool): Whether to estimate z drift.
        stabilization_verbose (bool): Whether to output verbose messages.
        crop_size_xy (list[int]): Size of the crop in xy as a list of two integers.

    Example usage:
<<<<<<< HEAD
    mantis stabilization -i ./timelapse.zarr/0/0/0 -o ./stabilization_folder -d -v -z  -s 300 300
=======
    mantis stabilization -i ./timelapse.zarr/0/0/0 -o ./stabilization_folder -d -v -s 300 300
>>>>>>> dcc6e5f5
    """
    assert estimate_yx_drift or estimate_z_drift, "At least one of estimate_yx_drift or estimate_z_drift must be selected"

    output_dirpath_parent = output_dirpath.parent
    output_dirpath_parent.mkdir(parents=True, exist_ok=True)

    # Estimate z drift
    if estimate_z_drift:
        T_z_drift_mats = calculate_z_drift(
            input_data_paths=input_position_dirpaths,
            output_folder_path=output_dirpath,
            num_processes=num_processes,
            crop_size_xy=crop_size_xy,
            verbose=stabilization_verbose,
        )
        if not estimate_yx_drift:
            combined_mats = T_z_drift_mats

    # Estimate yx drift
    if estimate_yx_drift:
        T_translation_mats = calculate_yx_stabilization(
            input_data_path=input_position_dirpaths,
            output_folder_path=output_dirpath,
            c_idx=channel_index,
            crop_size_xy=crop_size_xy,
            verbose=stabilization_verbose
        )
        if estimate_z_drift:
            if T_translation_mats.shape[0] != T_z_drift_mats.shape[0]:
                raise ValueError("The number of translation matrices and z drift matrices must be the same")
            else:
                combined_mats = [np.dot(T_translation_mat, T_z_drift_mat) for T_translation_mat, T_z_drift_mat in zip(T_translation_mats, T_z_drift_mats)]

        else:
            combined_mats = T_translation_mats
    
    # Save the combined matrices
    combined_mats_filepath = output_dirpath / "combined_mats.npy"
    np.save(combined_mats_filepath, combined_mats)
    
    # Open test dataset to get the output shape and voxel size
    with open_ome_zarr(input_position_dirpaths[0]) as dataset:
        output_zyx_shape = dataset.data.shape[-3:]
        voxel_size = dataset.scale[-3:]

    # Create empty zarr
    utils.create_empty_zarr(
        input_position_dirpaths,
        output_dirpath.with_suffix('.zarr'),
        output_zyx_shape=output_zyx_shape,
        chunk_zyx_shape=(Z_CHUNK, output_zyx_shape[-2], output_zyx_shape[-1]),
        voxel_size=tuple(voxel_size),
    )
    output_zarr_path = utils.get_output_paths(input_position_dirpaths, output_dirpath.with_suffix('.zarr'))

    # Apply the affine transformation to the input data
    for input_path, output_path in zip(input_position_dirpaths, output_zarr_path):
        utils.apply_stabilization_over_time_ants(
            list_of_shifts=combined_mats,
            input_data_path=input_path,
            output_path=output_path,
            num_processes=num_processes,
        )<|MERGE_RESOLUTION|>--- conflicted
+++ resolved
@@ -1,4 +1,3 @@
-#%%
 import pandas as pd
 from pathlib import Path
 from natsort import natsorted
@@ -300,11 +299,7 @@
         crop_size_xy (list[int]): Size of the crop in xy as a list of two integers.
 
     Example usage:
-<<<<<<< HEAD
-    mantis stabilization -i ./timelapse.zarr/0/0/0 -o ./stabilization_folder -d -v -z  -s 300 300
-=======
-    mantis stabilization -i ./timelapse.zarr/0/0/0 -o ./stabilization_folder -d -v -s 300 300
->>>>>>> dcc6e5f5
+    mantis stabilization -i ./timelapse.zarr/0/0/0 -o ./stabilization_folder -d -v -z -s 300 300
     """
     assert estimate_yx_drift or estimate_z_drift, "At least one of estimate_yx_drift or estimate_z_drift must be selected"
 
