--- conflicted
+++ resolved
@@ -7,11 +7,6 @@
 from iohub import open_ome_zarr
 
 from mantis.analysis.AnalysisSettings import RegistrationSettings
-<<<<<<< HEAD
-from mantis.cli import utils
-from mantis.cli.parsing import config_filepath, input_position_dirpaths, output_dirpath
-from mantis.cli.utils import yaml_to_model
-=======
 from mantis.analysis.register import apply_affine_transform, find_overlapping_volume
 from mantis.cli.parsing import (
     config_filepath,
@@ -25,7 +20,6 @@
     process_single_position_v2,
     yaml_to_model,
 )
->>>>>>> 0df6135f
 
 
 def rescale_voxel_size(affine_matrix, input_scale):
@@ -77,12 +71,7 @@
     # Parse from the yaml file
     settings = yaml_to_model(config_filepath, RegistrationSettings)
     matrix = np.array(settings.affine_transform_zyx)
-<<<<<<< HEAD
-    source_shape_zyx = tuple(settings.source_shape_zyx)
-    target_shape_zyx = tuple(settings.target_shape_zyx)
-=======
     keep_overhang = settings.keep_overhang
->>>>>>> 0df6135f
 
     # Calculate the output voxel size from the input scale and affine transform
     with open_ome_zarr(source_position_dirpaths[0]) as source_dataset:
@@ -101,14 +90,6 @@
     click.echo(f'Transformation matrix:\n{matrix}')
     click.echo(f'Voxel size: {output_voxel_size}')
 
-<<<<<<< HEAD
-    # Find the largest interior rectangle
-    if crop_output:
-        Z_slice, Y_slice, X_slice = utils.find_lir_slicing_params(
-            source_shape_zyx, target_shape_zyx, matrix
-        )
-        target_shape_zyx = (
-=======
     # Logic to parse time indices
     if settings.time_indices == "all":
         time_indices = list(range(T))
@@ -129,20 +110,10 @@
         )
         # TODO: start or stop may be None
         cropped_target_shape_zyx = (
->>>>>>> 0df6135f
             Z_slice.stop - Z_slice.start,
             Y_slice.stop - Y_slice.start,
             X_slice.stop - X_slice.start,
         )
-<<<<<<< HEAD
-
-    utils.create_empty_zarr(
-        position_paths=input_position_dirpaths,
-        output_path=output_dirpath,
-        output_zyx_shape=target_shape_zyx,
-        chunk_zyx_shape=None,
-        voxel_size=tuple(output_voxel_size),
-=======
         # Overwrite the previous target shape
         Z_target, Y_target, X_target = cropped_target_shape_zyx[-3:]
         click.echo(f'Shape of cropped output dataset: {target_shape_zyx}\n')
@@ -166,7 +137,6 @@
         store_path=output_dirpath,
         position_keys=[p.parts[-3:] for p in source_position_dirpaths],
         **output_metadata,
->>>>>>> 0df6135f
     )
 
     # Get the affine transformation matrix
@@ -179,24 +149,6 @@
 
     affine_transform_args = {
         'matrix': matrix,
-<<<<<<< HEAD
-        'output_shape_zyx': settings.target_shape_zyx,
-        'crop_output_slicing': ([Z_slice, Y_slice, X_slice] if crop_output else None),
-        'extra_metadata': extra_metadata,
-    }
-
-    # Loop over positions
-    for input_position_path, output_position_path in zip(
-        input_position_dirpaths, output_paths
-    ):
-        utils.process_single_position(
-            utils.affine_transform,
-            input_data_path=input_position_path,
-            output_path=output_position_path,
-            num_processes=num_processes,
-            **affine_transform_args,
-        )
-=======
         'output_shape_zyx': target_shape_zyx,  # NOTE: this is the shape of the original target dataset
         'crop_output_slicing': ([Z_slice, Y_slice, X_slice] if not keep_overhang else None),
         'extra_metadata': extra_metadata,
@@ -242,5 +194,4 @@
 
 
 if __name__ == "__main__":
-    apply_affine()
->>>>>>> 0df6135f
+    apply_affine()