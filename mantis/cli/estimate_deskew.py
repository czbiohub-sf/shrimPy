--- conflicted
+++ resolved
@@ -23,13 +23,8 @@
     assert str(output_filepath).endswith(('.yaml', '.yml')), "Output file must be a YAML file."
 
     # Read p, t, c = (0, 0, 0) into an array
-<<<<<<< HEAD
-    reader = read_micromanager(input_position_dirpaths)
-    data = reader.get_array(0)[0, 0, ...]  # zyx
-=======
-    with open_ome_zarr(data_path) as reader:
+    with open_ome_zarr(input_position_dirpaths) as reader:
         data = reader["0"][0, 0]  # zyx
->>>>>>> edae82ea
 
     pixel_size_um = float(input("Enter image pixel size in micrometers: "))
     scan_step_um = float(input("Enter the estimated galvo scan step in micrometers: "))
