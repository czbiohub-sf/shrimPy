--- conflicted
+++ resolved
@@ -45,10 +45,7 @@
         return click.option(
             "--source-position-dirpaths",
             "-s",
-<<<<<<< HEAD
-=======
             required=True,
->>>>>>> 0df6135f
             cls=OptionEatAll,
             type=tuple,
             callback=_validate_and_process_paths,
@@ -63,10 +60,7 @@
         return click.option(
             "--target-position-dirpaths",
             "-t",
-<<<<<<< HEAD
-=======
             required=True,
->>>>>>> 0df6135f
             cls=OptionEatAll,
             type=tuple,
             callback=_validate_and_process_paths,
