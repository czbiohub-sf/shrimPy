from typing import Callable
from natsort import natsorted
from pathlib import Path
import click
from iohub.ngff import open_ome_zarr, Plate


def _validate_and_process_paths(ctx: click.Context, opt: click.Option, value: str) -> None:
    # Sort and validate the input paths
    input_paths = [Path(path) for path in natsorted(value)]
    for path in input_paths:
        with open_ome_zarr(path, mode='r') as dataset:
            if isinstance(dataset, Plate):
                raise ValueError(
                    "Please supply a single position instead of an HCS plate. Likely fix: replace 'input.zarr' with 'input.zarr/0/0/0'"
                )
    return input_paths


def _convert_to_Path(ctx, param, value):
    if value:
        value = Path(value)
    else:
        value = None
    return value

from mantis.cli.option_eat_all import OptionEatAll


def input_position_dirpaths() -> Callable:
    def decorator(f: Callable) -> Callable:
<<<<<<< HEAD
        return click.argument(
            "input-paths",
            type=click.Path(exists=True),
            nargs=-1,
            callback=_validate_and_process_paths,
        )(f)
=======
        return click.option("--input-position-dirpaths", "-i", cls=OptionEatAll, type=tuple)(f)
>>>>>>> 8457ff7a

    return decorator


def config_filepath() -> Callable:
    def decorator(f: Callable) -> Callable:
<<<<<<< HEAD
        return click.argument(
            "deskew-param-path",
            type=click.Path(exists=True, file_okay=True),
            nargs=1,
            callback=_convert_to_Path,
        )(f)

    return decorator


def registration_param_argument() -> Callable:
    def decorator(f: Callable) -> Callable:
        return click.argument(
            "registration_param_path",
            type=click.Path(exists=True, file_okay=True),
            nargs=1,
            callback=_convert_to_Path,
=======
        return click.option(
            "--config-filepath",
            "-c",
            required=True,
            type=click.Path(exists=True, file_okay=True, dir_okay=False),
            help="Path to YAML configuration file",
>>>>>>> 8457ff7a
        )(f)

    return decorator


def output_dirpath() -> Callable:
    def decorator(f: Callable) -> Callable:
        return click.option(
            "--output-dirpath",
            "-o",
<<<<<<< HEAD
            default=default,
            help="Path to output.zarr",
            type=click.Path(),  # Valid Path
            callback=_convert_to_Path,
        )
    ]
    # good place to add chunking, overwrite flag, etc
=======
            required=True,
            type=click.Path(exists=False, file_okay=False, dir_okay=True),
            help="Path to output directory",
        )(f)
>>>>>>> 8457ff7a

    return decorator


def output_filepath() -> Callable:
    def decorator(f: Callable) -> Callable:
        return click.option(
            "--output-filepath",
            "-o",
            required=True,
            type=click.Path(exists=False, file_okay=True, dir_okay=False),
            help="Path to output file",
        )(f)

    return decorator<|MERGE_RESOLUTION|>--- conflicted
+++ resolved
@@ -1,8 +1,10 @@
+from pathlib import Path
 from typing import Callable
+
+import click
+
+from iohub.ngff import Plate, open_ome_zarr
 from natsort import natsorted
-from pathlib import Path
-import click
-from iohub.ngff import open_ome_zarr, Plate
 
 
 def _validate_and_process_paths(ctx: click.Context, opt: click.Option, value: str) -> None:
@@ -24,53 +26,25 @@
         value = None
     return value
 
+
 from mantis.cli.option_eat_all import OptionEatAll
 
 
 def input_position_dirpaths() -> Callable:
     def decorator(f: Callable) -> Callable:
-<<<<<<< HEAD
-        return click.argument(
-            "input-paths",
-            type=click.Path(exists=True),
-            nargs=-1,
-            callback=_validate_and_process_paths,
-        )(f)
-=======
         return click.option("--input-position-dirpaths", "-i", cls=OptionEatAll, type=tuple)(f)
->>>>>>> 8457ff7a
 
     return decorator
 
 
 def config_filepath() -> Callable:
     def decorator(f: Callable) -> Callable:
-<<<<<<< HEAD
-        return click.argument(
-            "deskew-param-path",
-            type=click.Path(exists=True, file_okay=True),
-            nargs=1,
-            callback=_convert_to_Path,
-        )(f)
-
-    return decorator
-
-
-def registration_param_argument() -> Callable:
-    def decorator(f: Callable) -> Callable:
-        return click.argument(
-            "registration_param_path",
-            type=click.Path(exists=True, file_okay=True),
-            nargs=1,
-            callback=_convert_to_Path,
-=======
         return click.option(
             "--config-filepath",
             "-c",
             required=True,
             type=click.Path(exists=True, file_okay=True, dir_okay=False),
             help="Path to YAML configuration file",
->>>>>>> 8457ff7a
         )(f)
 
     return decorator
@@ -81,20 +55,10 @@
         return click.option(
             "--output-dirpath",
             "-o",
-<<<<<<< HEAD
-            default=default,
-            help="Path to output.zarr",
-            type=click.Path(),  # Valid Path
-            callback=_convert_to_Path,
-        )
-    ]
-    # good place to add chunking, overwrite flag, etc
-=======
             required=True,
             type=click.Path(exists=False, file_okay=False, dir_okay=True),
             help="Path to output directory",
         )(f)
->>>>>>> 8457ff7a
 
     return decorator
 
