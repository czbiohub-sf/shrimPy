import copy
import warnings

from dataclasses import field
from typing import Dict, List, Literal, Optional, Tuple, Union

import numpy as np

from pydantic.v1 import ConfigDict, NonNegativeFloat, NonNegativeInt, validator
from pydantic.v1.dataclasses import dataclass

config = ConfigDict(extra='forbid')


@dataclass(config=config)
class ConfigSettings:
    config_group: str
    config_name: str


@dataclass(config=config)
class DevicePropertySettings:
    device_name: str
    property_name: str
    property_value: str


@dataclass(config=config)
class TimeSettings:
    num_timepoints: NonNegativeInt = 0
    time_interval_s: NonNegativeFloat = 0  # in seconds


@dataclass(config=config)
class PositionSettings:
    xyz_positions: list = field(default_factory=list)
    position_labels: List[str] = field(default_factory=list)
    num_positions: int = field(init=False, default=0)
    well_ids: List[str] = field(init=False, default_factory=list)
    xyz_positions_shift: list = field(init=False, default_factory=list)

    def __post_init__(self):
        assert len(self.xyz_positions) == len(self.position_labels)
        self.num_positions = len(self.xyz_positions)
        self.xyz_positions_shift = copy.deepcopy(self.xyz_positions)

        try:
            # Look for "'A1-Site_0', 'H12-Site_1', ... " format
            hcs_labels = [pos.split("-Site_") for pos in self.position_labels]
            self.well_ids = [well for well, fov in hcs_labels]
        except ValueError:
            try:
                # Look for "'1-Pos000_000', '2-Pos000_001', ... "
                hcs_labels = [pos.split("-Pos") for pos in self.position_labels]
                self.well_ids = [well for well, fov in hcs_labels]
            except ValueError:
                # Default well is called "0"
                self.well_ids = ["0"] * self.num_positions


@dataclass(config=config)
class ChannelSettings:
    default_exposure_times_ms: Union[
        NonNegativeFloat, List[NonNegativeFloat], None
    ] = None  # in ms
    default_laser_powers: Union[
        NonNegativeFloat, List[NonNegativeFloat], List[None], None
    ] = None
    channel_group: Optional[str] = None
    channels: List[str] = field(default_factory=list)
    use_sequencing: bool = False
    use_autoexposure: Union[bool, List[bool]] = False
    num_channels: int = field(init=False, default=0)
    acquisition_rate: float = field(init=False, default=None)
    light_sources: List = field(init=False, default=None)
    # dictionaries with following structure: {well_id: list_of_exposure_times}
    exposure_times_per_well: Dict = field(init=None, default_factory=dict)
    laser_powers_per_well: Dict = field(init=None, default_factory=dict)

    def __post_init__(self):
        self.num_channels = len(self.channels)
        for attr_name in (
            'default_exposure_times_ms',
            'default_laser_powers',
            'use_autoexposure',
            'light_sources',
        ):
            attr_value = getattr(self, attr_name)
            if isinstance(attr_value, list):
                assert (
                    len(attr_value) == self.num_channels
                ), f'{attr_name} must be a list of length equal to the number of channels'
            else:
                # Note: [attr_value] * self.num_channels will simply create
                # references, which is not what we want
                setattr(self, attr_name, [attr_value for _ in range(self.num_channels)])


@dataclass(config=config)
class SliceSettings:
    z_stage_name: Optional[str] = None
    z_start: Optional[float] = None
    z_end: Optional[float] = None
    z_step: Optional[float] = None
    use_sequencing: bool = False
    num_slices: int = field(init=False, default=0)
    acquisition_rate: float = field(init=False, default=None)
    z_range: List[float] = field(init=False, repr=False, default_factory=list)

    @validator("z_step")
    def check_z_step(cls, v):
        if v is not None and v < 0.1:
            raise ValueError(
                "Provided z_step size is lower than 0.1 um, you may be using wrong units"
            )
        if v is not None and v == 0.143:
            warnings.warn('You may be using an outdated z_step size of 0.143 um')
        return v

    def __post_init__(self):
        # If one of z_params is provided, then they all need to be provided
        z_params = (self.z_stage_name, self.z_start, self.z_end, self.z_step)
        if any(z_params) and None in z_params:
            raise TypeError(
                'All of z_stage_name, z_start_, z_end, and z_step must be provided'
            )

        if self.z_step is not None:
            self.z_range = list(np.arange(self.z_start, self.z_end + self.z_step, self.z_step))
            self.num_slices = len(self.z_range)


@dataclass(config=config)
class MicroscopeSettings:
    roi: Optional[Tuple[int, int, int, int]] = None
    config_group_settings: List[ConfigSettings] = field(default_factory=list)
    device_property_settings: List[DevicePropertySettings] = field(default_factory=list)
    reset_device_properties: List[DevicePropertySettings] = field(default_factory=list)
    z_sequencing_settings: List[DevicePropertySettings] = field(default_factory=list)
    channel_sequencing_settings: List[DevicePropertySettings] = field(default_factory=list)
    use_autofocus: bool = False
    autofocus_stage: Optional[str] = None
    autofocus_method: Optional[str] = None
    use_o3_refocus: bool = False
    o3_refocus_config: Optional[ConfigSettings] = None
    o3_refocus_interval_min: Optional[int] = None
<<<<<<< HEAD
    autotracker_config: Optional[ConfigSettings] = None
=======
    o3_refocus_skip_wells: List[str] = field(default_factory=list)
>>>>>>> ce1ffb4f


@dataclass
class AutoexposureSettings:
    # autoexposure method; currently only "manual" is implemented
    autoexposure_method: Literal['manual']

    # rerun autoexposure for each timepoint at a given well
    rerun_each_timepoint: bool = False

    # min image intensity given as percent of dtype that defines under-exposure
    min_intensity_percent: Optional[float] = None

    # max image intensity given as percent of dtype that defines over-exposure
    max_intensity_percent: Optional[float] = None

    # minimum exposure time
    min_exposure_time_ms: Optional[float] = None

    # maximum exposure time
    max_exposure_time_ms: Optional[float] = None

    # the initial exposure time used when the laser power is lowered
    # TODO: the default exposure time should be the given in Channelsettings.default_exposure_times_ms
    # default_exposure_times_ms: float

    # the minimum laser power
    min_laser_power_mW: Optional[float] = None

    # TODO: get the max laser power from the laser if not provided here
    # TODO: different lasers may have different max power, how do we deal with that?
    max_laser_power_mW: Optional[float] = None

    # factors by which to change the exposure time or laser power
    # if an image is found to be incorrectly exposed
    relative_exposure_step: Optional[float] = None

    relative_laser_power_step: Optional[float] = None

    def __post_init__(self):
        for attr in (
            # "default_exposure_times_ms",
            "min_exposure_time_ms",
            "max_exposure_time_ms",
        ):
            attr_val = getattr(self, attr)
            if attr_val is not None:
                setattr(self, attr, round(attr_val, 1))
        for attr in ("min_laser_power_mW", "max_laser_power_mW"):
            attr_val = getattr(self, attr)
            if attr_val is not None:
                setattr(self, attr, round(attr_val, 1))


@dataclass
class AutotrackerSettings:
    tracking_method: Literal['phase_cross_correlation', 'template_matching', 'multi_otsu']
    tracking_interval: Optional[int] = 1
    scale_yx: Optional[float] = 1.0
    shift_limit: Optional[Union[Tuple[float, float, float], 'None']] = None
    device: Optional[str] = 'cpu'
    zyx_dampening_factor: Optional[Union[Tuple[float, float, float], None]] = None
    # TODO: maybe do the ROI like in the ls_microscope_settings
    template_roi_zyx: Optional[Tuple[int, int, int]] = None
    template_channel: Optional[str] = None

    @validator("tracking_method")
    def check_tracking_method_options(cls, v):
        # Check if template matching options are provided and are not None
        if v == 'template_matching':
            if not all([cls.template_roi_zyx, cls.template_channel]):
                raise ValueError(
                    'template_roi_zyx and template_channel must be provided for template matching'
                )
            return v<|MERGE_RESOLUTION|>--- conflicted
+++ resolved
@@ -144,11 +144,8 @@
     use_o3_refocus: bool = False
     o3_refocus_config: Optional[ConfigSettings] = None
     o3_refocus_interval_min: Optional[int] = None
-<<<<<<< HEAD
+    o3_refocus_skip_wells: List[str] = field(default_factory=list)
     autotracker_config: Optional[ConfigSettings] = None
-=======
-    o3_refocus_skip_wells: List[str] = field(default_factory=list)
->>>>>>> ce1ffb4f
 
 
 @dataclass
