# %%
from pathlib import Path
from time import sleep
from typing import Callable, Optional, Tuple, cast

import numpy as np
import pandas as pd
import skimage
import torch
import gc
import tifffile
<<<<<<< HEAD
import importlib

from viscy.translation.engine import AugmentedPredictionVSUNet
=======
>>>>>>> 79320060

from scipy.fftpack import next_fast_len


from numpy.typing import ArrayLike
from skimage.exposure import rescale_intensity
from skimage.feature import match_template
from skimage.filters import gaussian
from skimage.measure import label, regionprops
from waveorder.models.phase_thick_3d import apply_inverse_transfer_function

from mantis import logger
from mantis.acquisition.hook_functions import globals

# FIXME fix the dependencies so that we can install and import dexpv2
# from dexpv2.crosscorr import phase_cross_corr
# from dexpv2.utils import center_crop, pad_to_shape, to_cpu

# TODO: write test functions
# TODO: consider splitting this file into two

DEVICE = torch.device("cuda" if torch.cuda.is_available() else "cpu")
<<<<<<< HEAD

def vs_inference_t2t(x: torch.Tensor, cfg: dict, gpu: bool = True) -> torch.Tensor:
    """
    Run virtual staining using a config dictionary and 5D input tensor (B, C, Z, Y, X).
    Returns predicted tensor of shape (B, C_out, Z, Y, X).
    """
    if gpu:
        device = torch.device("cuda" if torch.cuda.is_available() else "cpu")
    else:
        device = torch.device("cpu")
    
    # Extract model info
    model_cfg = cfg["model"].copy()
    init_args = model_cfg["init_args"]
    class_path = model_cfg["class_path"]

    # Inject ckpt_path from top-level config if needed
    if "ckpt_path" in cfg:
        init_args["ckpt_path"] = cfg["ckpt_path"]

    # Import model class dynamically
    module_path, class_name = class_path.rsplit(".", 1)
    model_class = getattr(importlib.import_module(module_path), class_name)

    # Instantiate model
    model = model_class(**init_args).to(device).eval()

    # Wrap with augmentation logic
    wrapper = (
        AugmentedPredictionVSUNet(
            model=model.model,
            forward_transforms=[lambda t: t],
            inverse_transforms=[lambda t: t],
        )
        .to(x.device)
        .eval()
    )
=======
>>>>>>> 79320060

    wrapper.on_predict_start()
    return wrapper.predict_sliding_windows(x)
def calc_weighted_center(labeled_im):
    """calculates weighted centroid based on the area of the regions

    Parameters
    ----------
    labeled_im : ndarray
        labeled image
    """
    regions = sorted(regionprops(labeled_im), key=lambda r: r.area)
    n_regions = len(regions)
    centers = []
    areas = []
    for i in range(n_regions):
        centroid = regions[i].centroid
        centers.append(centroid)
        area = regions[i].area
        areas.append(area)
    areas_norm = np.array(areas) / np.sum(areas)
    centers = np.array(centers)
    center_weighted = np.zeros(3)
    for j in range(3):
        center_weighted[j] = np.sum(centers[:, j] * areas_norm)

    return center_weighted


def multiotsu_centroid(
    ref_img: ArrayLike,
    mov_img: ArrayLike,
) -> list:
    """
    Computes the translation shifts_zyx using a multiotsu threshold approach by finding the centroid of the regions

    Parameters
    ----------
    moving : ndarray
        moving stack ZYX
    reference : ndarray
        reference image stack ZYX

    Returns
    -------
    shifts_zyx : list
        list of shifts_zyx in z, y, x order
    """
    # Process moving image
    mov_img = rescale_intensity(mov_img, in_range='image', out_range=(0, 1.0))
    stack_blur = gaussian(mov_img, sigma=5.0)
    thresh = skimage.filters.threshold_multiotsu(stack_blur)
    mov_img = stack_blur > thresh[0]
    mov_img = label(mov_img)
    # Process reference image
    ref_img = rescale_intensity(ref_img, in_range='image', out_range=(0, 1.0))
    stack_blur = gaussian(ref_img, sigma=5.0)
    thresh = skimage.filters.threshold_multiotsu(stack_blur)
    ref_img = stack_blur > thresh[0]
    ref_img = label(ref_img)

    # Get the centroids
    moving_center = calc_weighted_center(mov_img)
    target_center = calc_weighted_center(ref_img)

    # Find the shifts_zyx
    shifts_zyx = moving_center - target_center

    logger.debug(
        'moving_center (z,y,x): %f,%f,%f',
        moving_center[0],
        moving_center[1],
        moving_center[2],
    )
    logger.debug(
        'target_center (z,y,x): %f,%f,%f',
        target_center[0],
        target_center[1],
        target_center[2],
    )
    logger.debug('shifts_zyx (z,y,x): %f,%f,%f', shifts_zyx[0], shifts_zyx[1], shifts_zyx[2])

    return shifts_zyx


def template_matching(ref_img, moving_img, template_slicing_zyx):
    """
    Uses template matching to determine shift between two image stacks.

    Parameters:
    - ref_img: Reference 3D image stack (numpy array).
    - moving_img: Moving 3D image stack (numpy array) to be aligned with the reference.
    - template_slicing_zyx: Tuple or list of slice objects defining the region to be used as the template.

    Returns:
    - shift: The shift (displacement) needed to align moving_img with ref_img (numpy array).
    """
    template = ref_img[template_slicing_zyx]

    result = match_template(moving_img, template)
    zyx_1 = np.unravel_index(np.argmax(result), result.shape)

    # Calculate the shift based on template slicing coordinates and match result
    # Subtracting the coordinates of the

    shift = np.array(zyx_1) - np.array([s.start for s in template_slicing_zyx])

    return shift


def to_cpu(arr: ArrayLike) -> ArrayLike:
    """
    Borrowing from Jordao dexpv2.crosscorr https://github.com/royerlab/dexpv2
    Moves array to cpu, if it's already there nothing is done.

    """
    if hasattr(arr, "cpu"):
        arr = arr.cpu()
    elif hasattr(arr, "get"):
        arr = arr.get()
    return arr

 # ensure float tensor
    
def center_crop(arr: ArrayLike, shape: Tuple[int, ...]) -> ArrayLike:
    """Crops the center of `arr`"""
    assert arr.ndim == len(shape)

    starts = tuple((cur_s - s) // 2 for cur_s, s in zip(arr.shape, shape))

    assert all(s >= 0 for s in starts)

    slicing = tuple(slice(s, s + d) for s, d in zip(starts, shape))

    logger.info(
        f"center crop: input shape {arr.shape}, output shape {shape}, slicing {slicing}"
    )

    return arr[slicing]


def pad_to_shape(arr: ArrayLike, shape: Tuple[int, ...], mode: str, **kwargs) -> ArrayLike:
    """Pads array to shape.

    Parameters
    ----------
    arr : ArrayLike
        Input array.
    shape : Tuple[int]
        Output shape.
    mode : str
        Padding mode (see np.pad).

    Returns
    -------
    ArrayLike
        Padded array.
    """
    assert arr.ndim == len(shape)

    dif = tuple(s - a for s, a in zip(shape, arr.shape))
    assert all(d >= 0 for d in dif)

    pad_width = [[s // 2, s - s // 2] for s in dif]

    logger.debug(f"padding: input shape {arr.shape}, output shape {shape}, padding {pad_width}")

    return np.pad(arr, pad_width=pad_width, mode=mode, **kwargs)


def _match_shape(img: ArrayLike, shape: Tuple[int, ...]) -> ArrayLike:
    """Pad or crop array to match provided shape."""

    if np.any(shape > img.shape):
        padded_shape = np.maximum(img.shape, shape)
        img = pad_to_shape(img, padded_shape, mode="reflect")

    if np.any(shape < img.shape):
        img = center_crop(img, shape)

    return img


def phase_cross_corr(
    ref_img: ArrayLike,
    mov_img: ArrayLike,
    maximum_shift: float = 1.0,
    normalization: bool = False,
) -> Tuple[int, ...]:
    """
    Borrowing from Jordao dexpv2.crosscorr https://github.com/royerlab/dexpv2

    Computes translation shift using arg. maximum of phase cross correlation.
    Input are padded or cropped for fast FFT computation assuming a maximum translation shift.

    Parameters
    ----------
    ref_img : ArrayLike
        Reference image.
    mov_img : ArrayLike
        Moved image.
    maximum_shift : float, optional
        Maximum location shift normalized by axis size, by default 1.0

    Returns
    -------
    Tuple[int, ...]
        Shift between reference and moved image.
    """
    shape = tuple(
        cast(int, next_fast_len(int(max(s1, s2) * maximum_shift)))
        for s1, s2 in zip(ref_img.shape, mov_img.shape)
    )

    logger.info(
        f"phase cross corr. fft shape of {shape} for arrays of shape {ref_img.shape} and {mov_img.shape} "
        f"with maximum shift of {maximum_shift}"
    )

    ref_img = _match_shape(ref_img, shape)
    mov_img = _match_shape(mov_img, shape)

    Fimg1 = np.fft.rfftn(ref_img)
    Fimg2 = np.fft.rfftn(mov_img)
    eps = np.finfo(Fimg1.dtype).eps
    del ref_img, mov_img

    prod = Fimg1 * Fimg2.conj()
    del Fimg1, Fimg2

    if normalization:
        norm = np.fmax(np.abs(prod), eps)
    else:
        norm = 1.0
    corr = np.fft.irfftn(prod / norm)
    del prod, norm

    corr = np.fft.fftshift(np.abs(corr))

    argmax = to_cpu(np.argmax(corr))
    peak = np.unravel_index(argmax, corr.shape)
    peak = tuple(s // 2 - p for s, p in zip(corr.shape, peak))

    logger.info(f"phase cross corr. peak at {peak}")

    return peak


# %%
class Autotracker(object):
    _TRACKING_METHODS = {
        'phase_cross_correlation': phase_cross_corr,
        'template_matching': template_matching,
        'multi_otsu': multiotsu_centroid,
    }

    def __init__(
        self,
        tracking_method: str,
        shift_limit: Tuple[float, float, float],
        scale: ArrayLike,
        zyx_dampening_factor: ArrayLike = None,
    ):
        """
        Autotracker object

        Parameters
        ----------
        tracking_method : str
            Method to use for autofocus. Options are 'phase_cross_correlation', 'template_matching', 'multi_otsu'
        scale : ArrayLike[float, float, float]
            Scale factor to convert shifts_zyx from px to um
        xy_dampening : tuple[int]
            Dampening factor for xy shifts_zyx
        """
        self.tracking_method = tracking_method
        self.zyx_dampening = zyx_dampening_factor   
        self.shift_limit = shift_limit
        self.scale = scale
        self.shifts_zyx = None
<<<<<<< HEAD
=======
        logger.debug(f'Using device: {DEVICE}')
>>>>>>> 79320060
        
    def estimate_shift(self, ref_img: ArrayLike, mov_img: ArrayLike, **kwargs) -> np.ndarray:
        """
        Estimates the shift between two images using the specified autofocus method.

        Parameters
        ----------
        ref_img : ArrayLike
            Reference image.
        mov_img : ArrayLike
            Image to be aligned with the reference.
        kwargs : dict
            Additional keyword arguments to be passed to the autofocus method.

        Returns
        -------
        np.ndarray
            The estimated shift in scale provided by the user (typically um).
        """

        autofocus_method_func = self._TRACKING_METHODS.get(self.tracking_method)

        if not autofocus_method_func:
            raise ValueError(f'Unknown autofocus method: {self.tracking_method}')

        shifts_zyx_pix = autofocus_method_func(ref_img=ref_img, mov_img=mov_img, **kwargs)

        # shifts_zyx in px to shifts_zyx in um
        shifts_zyx_um = np.array(shifts_zyx_pix) * self.scale

        # Limit the shifts_zyx, preserving the sign of the shift
        self.shifts_zyx = np.sign(shifts_zyx_um) * np.minimum(np.abs(shifts_zyx_um), self.shift_limit)
        if any(self.shifts_zyx != shifts_zyx_um):
            logger.debug('Shifts_zyx limited to %s', self.shifts_zyx)

        if self.zyx_dampening is not None:
            self.shifts_zyx = self.shifts_zyx * self.zyx_dampening
        logger.info(f'shifts_zyx (z,y,x): {self.shifts_zyx}')

        return self.shifts_zyx

    # Function to log the shifts_zyx to a csv file
    def save_shifts_to_file(
        self,
        output_file: str,
        position_id: int,
        timepoint_id: int,
        shifts_zyx: Tuple[int, int, int] = None,
        stage_coords: Tuple[int, int, int] = None,
        overwrite: bool = False,
    ) -> None:
        """
        Saves the computed shifts_zyx to a CSV file.

        Parameters
        ----------
        output_file : str
            Path to the output CSV file.
        shifts_zyx : Tuple[int, int, int]
            The computed shifts_zyx (Z, Y, X).
        position_id : int
            Identifier for the position.
        timepoint_id : int
            Identifier for the timepoint.
        overwrite : bool
            If True, the file will be overwritten if it exists.
        """
        # Convert output_file to a Path object
        output_path = Path(output_file)
        if shifts_zyx is None:
            shifts_zyx = self.shifts_zyx
        if stage_coords is None:
            stage_coords = (0, 0, 0)
        data = {
            "PositionID": [position_id],
            "TimepointID": [timepoint_id],
            "ShiftZ": [shifts_zyx[-3]],
            "ShiftY": [shifts_zyx[-2]],
            "ShiftX": [shifts_zyx[-1]],
            "StageZ": [stage_coords[-3]],
            "StageY": [stage_coords[-2]],
            "StageX": [stage_coords[-1]],
        }

        df = pd.DataFrame(data)

        if overwrite or not output_path.exists():
            # Write the DataFrame to a new file, including the header
            df.to_csv(output_path, mode='w', index=False)
        else:
            # Append the DataFrame to the existing file, without writing the header
            df.to_csv(output_path, mode='a', header=False, index=False)

    def limit_shifts_zyx(
        self, shifts_zyx: Tuple[int, int, int], limits: Tuple[int, int, int] = (5, 5, 5)
    ) -> Tuple[int, int, int]:
        """
        Limits the shifts_zyx to the specified limits.

        Parameters
        ----------
        shifts_zyx : Tuple[int, int, int]
            The computed shifts_zyx (Z, Y, X).
        limits : Tuple[int, int, int]
            The limits for the shifts_zyx (Z, Y, X).

        Returns
        -------
        Tuple[int, int, int]
            The limited shifts_zyx.
        """
        shifts_zyx = np.array(shifts_zyx)
        limits = np.array(limits)
        shifts_zyx = np.where(np.abs(shifts_zyx) > limits, 0, shifts_zyx)
        return tuple(shifts_zyx)


# TODO: logic for handling which t_idx to grab as reference. If the volume changes
# Drastically, we may need to grab the previous timepoint as reference


def get_volume(dataset, axes):
    p_idx, t_idx, autotrack_channel, z_idx = axes
    images = []
    logger.debug(
        f"Getting z-stack for p:{p_idx}, t:{t_idx}, c:{autotrack_channel}, z:{z_idx}"
    )
    for _z in z_idx:
        images.append(
            dataset.read_image(
                **{'channel': autotrack_channel, 'z': _z, 'time': t_idx, 'position': p_idx}
            )
        )
    return np.stack(images)


def autotracker_hook_fn(
    arm,
    autotracker_settings,
    position_settings,
    channel_config,
    z_slice_settings,
    output_shift_path,
    transfer_function,
    axes,
    dataset,

) -> None:
    """
    Pycromanager hook function that is called when an image is saved.

    Parameters
    ----------
    axes : Position, Time, Channel, Z_slice
    dataset: Dataset saved in disk
    """
    # logger.info('Autotracker hook function called for axes %s', axes)

    # TODO: handle the lf acq or ls_a
    if arm == 'lf':
        if axes == globals.lf_last_img_idx:
            globals.lf_acq_finished = True
    elif arm == 'ls':
        if axes == globals.ls_last_img_idx:
            globals.ls_acq_finished = True

    # Get reference to the acquisition engine and it's settings
    # TODO: This is a placeholder, the actual implementation will be different
    z_range = z_slice_settings.z_range
    num_slices = z_slice_settings.num_slices
    scale = autotracker_settings.scale_yx
    shift_limit = autotracker_settings.shift_limit
    tracking_method = autotracker_settings.tracking_method
    tracking_interval = autotracker_settings.tracking_interval
    tracking_channel = channel_config.config_name
    zyx_dampening_factor = autotracker_settings.zyx_dampening_factor
    phase_config = autotracker_settings.phase_config
<<<<<<< HEAD
    vs_config = autotracker_settings.vs_config
=======
>>>>>>> 79320060
    output_shift_path = Path(output_shift_path)
   
    # Get axes info
    p_label = axes['position']
    p_idx = position_settings.position_labels.index(p_label)
    t_idx = axes['time']
    channel = axes['channel']
    z_idx = axes['z']

    tracker = Autotracker(
        tracking_method=tracking_method,
        scale=scale,
        shift_limit=shift_limit,
        zyx_dampening_factor=zyx_dampening_factor,
    )
    # Get the z_max
    if channel == tracking_channel and z_idx == (num_slices - 1):
        # Skip the 1st timepoint
        if t_idx >= 1:
            if t_idx % tracking_interval != 0:
                logger.debug('Skipping autotracking t %d', t_idx)
                return
            logger.debug("WELCOME TO THE FOCUS ZONE")
            # logger.debug('Curr axes :P:%s, T:%d, C:%s, Z:%d', p_idx, t_idx, channel, z_idx)

            # Logic to get the volumes
            volume_t0_axes = (p_idx, 0, tracking_channel, range(len(z_range)))
            volume_t1_axes = (p_idx, t_idx, tracking_channel, range(len(z_range)))
            # Compute the shifts_zyx
            logger.debug('Instantiating autotracker')
            if globals.demo_run:
                # Random shifting for demo purposes
                shifts_zyx = np.random.randint(-50, 50, 3)
                sleep(3)
                logger.info(
                    'shifts_zyx (z,y,x): %f,%f,%f', shifts_zyx[0], shifts_zyx[1], shifts_zyx[2]
                )
            else:
                volume_t0 = get_volume(dataset, volume_t0_axes)
                volume_t1 = get_volume(dataset, volume_t1_axes)

                if phase_config is not None:
<<<<<<< HEAD
                    logger.info("Predicting Phase...")

                    tf_tensor = tuple(tf.to(DEVICE) for tf in transfer_function)
                    
                    t_volume_t0_bf = torch.as_tensor(volume_t0, device=DEVICE, dtype=torch.float32)
                    t_volume_t0_phase = apply_inverse_transfer_function(t_volume_t0_bf, *tf_tensor, **phase_config['apply_inverse'], z_padding=phase_config['transfer_function']['z_padding'])
                    del t_volume_t0_bf
                    gc.collect(); torch.cuda.empty_cache()
                    
                    t_volume_t1_bf = torch.as_tensor(volume_t1, device=DEVICE, dtype=torch.float32)
                    t_volume_t1_phase = apply_inverse_transfer_function(t_volume_t1_bf, *tf_tensor, **phase_config['apply_inverse'], z_padding=phase_config['transfer_function']['z_padding'])
                    del t_volume_t1_bf, tf_tensor
                    gc.collect(); torch.cuda.empty_cache()

                    #tifffile.imwrite(f"E:\\2025_08_22_76hpf_cldnb-she-myo6b\\volume_{t_idx}_0.tiff", volume_t0)
                    #tifffile.imwrite(f"E:\\2025_08_22_76hpf_cldnb-she-myo6b\\volume_{t_idx}_1.tiff", volume_t1)
                    if vs_config is not None:
                        logger.info("Predicting VS...")
                        
                        pred_t0_vs = vs_inference_t2t(t_volume_t0_phase.unsqueeze(0).unsqueeze(0), vs_config)
                        pred_t1_vs = vs_inference_t2t(t_volume_t1_phase.unsqueeze(0).unsqueeze(0), vs_config)
                        del t_volume_t0_phase, t_volume_t1_phase
                        gc.collect(); torch.cuda.empty_cache()
                        
                        volume_t0 = pred_t0_vs.detach().cpu().numpy()[0, 0]
                        volume_t1 = pred_t1_vs.detach().cpu().numpy()[0, 0]
                        
                        del pred_t0_vs, pred_t1_vs
                        gc.collect(); torch.cuda.empty_cache()
                        
                    else:  
                        volume_t0 = t_volume_t0_phase.detach().cpu().numpy()
                        volume_t1 = t_volume_t1_phase.detach().cpu().numpy()
                        del t_volume_t0_phase, t_volume_t1_phase
                        gc.collect(); torch.cuda.empty_cache()

                    # tifffile.imwrite(f"E:\\2025_07_31_test_autotracker\\volume_{t_idx}_0.tiff", volume_t0)
                    # tifffile.imwrite(f"E:\\2025_07_31_test_autotracker\\volume_{t_idx}_1.tiff", volume_t1)
                   
                        
                   
=======
                    tf_tensor = tuple(tf.to(DEVICE) for tf in transfer_function)
                    t_volume_t0_bf = torch.as_tensor(volume_t0, device=DEVICE, dtype=torch.float32)
                    t_volume_t1_bf = torch.as_tensor(volume_t1, device=DEVICE, dtype=torch.float32)
                    t_volume_t0_phase = apply_inverse_transfer_function(t_volume_t0_bf, *tf_tensor, **phase_config['apply_inverse'], z_padding=phase_config['transfer_function']['z_padding'])
                    t_volume_t1_phase = apply_inverse_transfer_function(t_volume_t1_bf, *tf_tensor, **phase_config['apply_inverse'], z_padding=phase_config['transfer_function']['z_padding'])
                    del t_volume_t0_bf, t_volume_t1_bf
                    volume_t0 = t_volume_t0_phase.detach().cpu().numpy()
                    volume_t1 = t_volume_t1_phase.detach().cpu().numpy()
                    del t_volume_t0_phase, t_volume_t1_phase, tf_tensor
                    gc.collect(); torch.cuda.empty_cache()

>>>>>>> 79320060
                # viewer = napari.Viewer()
                # viewer.add_image(volume_t0)
                # viewer.add_image(volume_t1)

                # Reference and moving volumes
                
                shifts_zyx = tracker.estimate_shift(volume_t0, volume_t1)

                ### HARDCODED shifting
                if abs(shifts_zyx[0]) < 0.5:
                    shifts_zyx[0] = 0
                if abs(shifts_zyx[1]) < 2:
                    shifts_zyx[1] = 0
                if abs(shifts_zyx[2]) < 2:
                    shifts_zyx[2] = 0

                if abs(shifts_zyx[0]) > 2:
                    shifts_zyx[0] = 0
                if abs(shifts_zyx[1]) > 10:
                    shifts_zyx[1] = 0
                if abs(shifts_zyx[2]) > 10:
                    shifts_zyx[2] = 0

                del volume_t0, volume_t1
                #shifts_zyx = shifts_zyx.cpu().numpy()

            csv_log_filename = f"autotracker_fov_{axes['position']}.csv"
            shift_coord_output = output_shift_path / csv_log_filename

            # Read the previous shifts_zyx and coords
            prev_shifts = pd.read_csv(shift_coord_output)
            prev_shifts = prev_shifts.iloc[-1]

            # Read the previous shifts_zyx
            prev_x = position_settings.xyz_positions_shift[p_idx][0]
            prev_y = position_settings.xyz_positions_shift[p_idx][1]
            prev_z = None
            # Update Z shifts_zyx if available
            if position_settings.xyz_positions_shift[p_idx][2] is not None:
                prev_z = position_settings.xyz_positions_shift[p_idx][2]
            logger.info('Previous shifts (x, y, z): %f, %f, %f', prev_x, prev_y, prev_z)
            # Update the event coordinates
            position_settings.xyz_positions_shift[p_idx][0] = prev_x + shifts_zyx[-1]
            position_settings.xyz_positions_shift[p_idx][1] = prev_y + shifts_zyx[-2]
            # Update Z shifts_zyx if available
            if position_settings.xyz_positions_shift[p_idx][2] is not None:
                position_settings.xyz_positions_shift[p_idx][2] = prev_z + shifts_zyx[-3]
            logger.info(
                'New positions (x, y, z): %f, %f, %f', *position_settings.xyz_positions_shift[p_idx]
            )
            # Save the shifts_zyx
            tracker.save_shifts_to_file(
                shift_coord_output,
                position_id=p_label,
                timepoint_id=t_idx,
                shifts_zyx=shifts_zyx,
                stage_coords=(
                    position_settings.xyz_positions_shift[p_idx][2],
                    position_settings.xyz_positions_shift[p_idx][1],
                    position_settings.xyz_positions_shift[p_idx][0],
                ),
            )
        else:
            # Save the positions at t=0
            csv_log_filename = f"autotracker_fov_{axes['position']}.csv"
            shift_coord_output = output_shift_path / csv_log_filename
            prev_y = position_settings.xyz_positions_shift[p_idx][1]
            prev_x = position_settings.xyz_positions_shift[p_idx][0]
            if position_settings.xyz_positions_shift[p_idx][2] is not None:
                prev_z = position_settings.xyz_positions_shift[p_idx][2]
            else:
                prev_z = None
            tracker.save_shifts_to_file(
                shift_coord_output,
                position_id=p_label,
                timepoint_id=t_idx,
                shifts_zyx=(0, 0, 0),
                stage_coords=(prev_z, prev_y, prev_x),
            )<|MERGE_RESOLUTION|>--- conflicted
+++ resolved
@@ -9,12 +9,9 @@
 import torch
 import gc
 import tifffile
-<<<<<<< HEAD
 import importlib
 
 from viscy.translation.engine import AugmentedPredictionVSUNet
-=======
->>>>>>> 79320060
 
 from scipy.fftpack import next_fast_len
 
@@ -37,7 +34,6 @@
 # TODO: consider splitting this file into two
 
 DEVICE = torch.device("cuda" if torch.cuda.is_available() else "cpu")
-<<<<<<< HEAD
 
 def vs_inference_t2t(x: torch.Tensor, cfg: dict, gpu: bool = True) -> torch.Tensor:
     """
@@ -75,8 +71,6 @@
         .to(x.device)
         .eval()
     )
-=======
->>>>>>> 79320060
 
     wrapper.on_predict_start()
     return wrapper.predict_sliding_windows(x)
@@ -357,10 +351,6 @@
         self.shift_limit = shift_limit
         self.scale = scale
         self.shifts_zyx = None
-<<<<<<< HEAD
-=======
-        logger.debug(f'Using device: {DEVICE}')
->>>>>>> 79320060
         
     def estimate_shift(self, ref_img: ArrayLike, mov_img: ArrayLike, **kwargs) -> np.ndarray:
         """
@@ -538,10 +528,7 @@
     tracking_channel = channel_config.config_name
     zyx_dampening_factor = autotracker_settings.zyx_dampening_factor
     phase_config = autotracker_settings.phase_config
-<<<<<<< HEAD
     vs_config = autotracker_settings.vs_config
-=======
->>>>>>> 79320060
     output_shift_path = Path(output_shift_path)
    
     # Get axes info
@@ -584,7 +571,6 @@
                 volume_t1 = get_volume(dataset, volume_t1_axes)
 
                 if phase_config is not None:
-<<<<<<< HEAD
                     logger.info("Predicting Phase...")
 
                     tf_tensor = tuple(tf.to(DEVICE) for tf in transfer_function)
@@ -625,20 +611,6 @@
                     # tifffile.imwrite(f"E:\\2025_07_31_test_autotracker\\volume_{t_idx}_1.tiff", volume_t1)
                    
                         
-                   
-=======
-                    tf_tensor = tuple(tf.to(DEVICE) for tf in transfer_function)
-                    t_volume_t0_bf = torch.as_tensor(volume_t0, device=DEVICE, dtype=torch.float32)
-                    t_volume_t1_bf = torch.as_tensor(volume_t1, device=DEVICE, dtype=torch.float32)
-                    t_volume_t0_phase = apply_inverse_transfer_function(t_volume_t0_bf, *tf_tensor, **phase_config['apply_inverse'], z_padding=phase_config['transfer_function']['z_padding'])
-                    t_volume_t1_phase = apply_inverse_transfer_function(t_volume_t1_bf, *tf_tensor, **phase_config['apply_inverse'], z_padding=phase_config['transfer_function']['z_padding'])
-                    del t_volume_t0_bf, t_volume_t1_bf
-                    volume_t0 = t_volume_t0_phase.detach().cpu().numpy()
-                    volume_t1 = t_volume_t1_phase.detach().cpu().numpy()
-                    del t_volume_t0_phase, t_volume_t1_phase, tf_tensor
-                    gc.collect(); torch.cuda.empty_cache()
-
->>>>>>> 79320060
                 # viewer = napari.Viewer()
                 # viewer.add_image(volume_t0)
                 # viewer.add_image(volume_t1)
