# %%
from pathlib import Path
from time import sleep
from typing import Callable, Optional, Tuple, cast

import numpy as np
import pandas as pd
import skimage
import torch
import gc
import tifffile
import importlib

from viscy.translation.engine import AugmentedPredictionVSUNet

from scipy.fftpack import next_fast_len


from numpy.typing import ArrayLike
from skimage.exposure import rescale_intensity
from skimage.feature import match_template
from skimage.filters import gaussian
from skimage.measure import label, regionprops
from waveorder.models.phase_thick_3d import apply_inverse_transfer_function

from mantis import logger
from mantis.acquisition.hook_functions import globals

# FIXME fix the dependencies so that we can install and import dexpv2
# from dexpv2.crosscorr import phase_cross_corr
# from dexpv2.utils import center_crop, pad_to_shape, to_cpu

# TODO: write test functions
# TODO: consider splitting this file into two

DEVICE = torch.device("cuda" if torch.cuda.is_available() else "cpu")

def vs_inference_t2t(x: torch.Tensor, cfg: dict, gpu: bool = True) -> torch.Tensor:
    """
    Run virtual staining using a config dictionary and 5D input tensor (B, C, Z, Y, X).
    Returns predicted tensor of shape (B, C_out, Z, Y, X).
    """
    if gpu:
        device = torch.device("cuda" if torch.cuda.is_available() else "cpu")
    else:
        device = torch.device("cpu")

    # Extract model info
    model_cfg = cfg["model"].copy()
    init_args = model_cfg["init_args"]
    class_path = model_cfg["class_path"]

    # Inject ckpt_path from top-level config if needed
    if "ckpt_path" in cfg:
        init_args["ckpt_path"] = cfg["ckpt_path"]

    # Import model class dynamically
    module_path, class_name = class_path.rsplit(".", 1)
    model_class = getattr(importlib.import_module(module_path), class_name)

    # Instantiate model
    model = model_class(**init_args).to(device).eval()

    # Wrap with augmentation logic
    wrapper = (
        AugmentedPredictionVSUNet(
            model=model.model,
            forward_transforms=[lambda t: t],
            inverse_transforms=[lambda t: t],
        )
        .to(x.device)
        .eval()
    )

    wrapper.on_predict_start()
    return wrapper.predict_sliding_windows(x)
def calc_weighted_center(labeled_im):
    """calculates weighted centroid based on the area of the regions

    Parameters
    ----------
    labeled_im : ndarray
        labeled image
    """
    regions = sorted(regionprops(labeled_im), key=lambda r: r.area)
    n_regions = len(regions)
    centers = []
    areas = []
    for i in range(n_regions):
        centroid = regions[i].centroid
        centers.append(centroid)
        area = regions[i].area
        areas.append(area)
    areas_norm = np.array(areas) / np.sum(areas)
    centers = np.array(centers)
    center_weighted = np.zeros(3)
    for j in range(3):
        center_weighted[j] = np.sum(centers[:, j] * areas_norm)

    return center_weighted


def multiotsu_centroid(
    ref_img: ArrayLike,
    mov_img: ArrayLike,
) -> list:
    """
    Computes the translation shifts_zyx using a multiotsu threshold approach by finding the centroid of the regions

    Parameters
    ----------
    moving : ndarray
        moving stack ZYX
    reference : ndarray
        reference image stack ZYX

    Returns
    -------
    shifts_zyx : list
        list of shifts_zyx in z, y, x order
    """
    # Process moving image
    mov_img = rescale_intensity(mov_img, in_range='image', out_range=(0, 1.0))
    stack_blur = gaussian(mov_img, sigma=5.0)
    thresh = skimage.filters.threshold_multiotsu(stack_blur)
    mov_img = stack_blur > thresh[0]
    mov_img = label(mov_img)
    # Process reference image
    ref_img = rescale_intensity(ref_img, in_range='image', out_range=(0, 1.0))
    stack_blur = gaussian(ref_img, sigma=5.0)
    thresh = skimage.filters.threshold_multiotsu(stack_blur)
    ref_img = stack_blur > thresh[0]
    ref_img = label(ref_img)

    # Get the centroids
    moving_center = calc_weighted_center(mov_img)
    target_center = calc_weighted_center(ref_img)

    # Find the shifts_zyx
    shifts_zyx = moving_center - target_center

    logger.debug(
        'moving_center (z,y,x): %f,%f,%f',
        moving_center[0],
        moving_center[1],
        moving_center[2],
    )
    logger.debug(
        'target_center (z,y,x): %f,%f,%f',
        target_center[0],
        target_center[1],
        target_center[2],
    )
    logger.debug('shifts_zyx (z,y,x): %f,%f,%f', shifts_zyx[0], shifts_zyx[1], shifts_zyx[2])

    return shifts_zyx


def template_matching(ref_img, moving_img, template_slicing_zyx):
    """
    Uses template matching to determine shift between two image stacks.

    Parameters:
    - ref_img: Reference 3D image stack (numpy array).
    - moving_img: Moving 3D image stack (numpy array) to be aligned with the reference.
    - template_slicing_zyx: Tuple or list of slice objects defining the region to be used as the template.

    Returns:
    - shift: The shift (displacement) needed to align moving_img with ref_img (numpy array).
    """
    template = ref_img[template_slicing_zyx]

    result = match_template(moving_img, template)
    zyx_1 = np.unravel_index(np.argmax(result), result.shape)

    # Calculate the shift based on template slicing coordinates and match result
    # Subtracting the coordinates of the

    shift = np.array(zyx_1) - np.array([s.start for s in template_slicing_zyx])

    return shift


def to_cpu(arr: ArrayLike) -> ArrayLike:
    """
    Borrowing from Jordao dexpv2.crosscorr https://github.com/royerlab/dexpv2
    Moves array to cpu, if it's already there nothing is done.

    """
    if hasattr(arr, "cpu"):
        arr = arr.cpu()
    elif hasattr(arr, "get"):
        arr = arr.get()
    return arr

 # ensure float tensor
    
def center_crop(arr: ArrayLike, shape: Tuple[int, ...]) -> ArrayLike:
    """Crops the center of `arr`"""
    assert arr.ndim == len(shape)

    starts = tuple((cur_s - s) // 2 for cur_s, s in zip(arr.shape, shape))

    assert all(s >= 0 for s in starts)

    slicing = tuple(slice(s, s + d) for s, d in zip(starts, shape))

    logger.info(
        f"center crop: input shape {arr.shape}, output shape {shape}, slicing {slicing}"
    )

    return arr[slicing]


def pad_to_shape(arr: ArrayLike, shape: Tuple[int, ...], mode: str, **kwargs) -> ArrayLike:
    """Pads array to shape.

    Parameters
    ----------
    arr : ArrayLike
        Input array.
    shape : Tuple[int]
        Output shape.
    mode : str
        Padding mode (see np.pad).

    Returns
    -------
    ArrayLike
        Padded array.
    """
    assert arr.ndim == len(shape)

    dif = tuple(s - a for s, a in zip(shape, arr.shape))
    assert all(d >= 0 for d in dif)

    pad_width = [[s // 2, s - s // 2] for s in dif]

    logger.debug(f"padding: input shape {arr.shape}, output shape {shape}, padding {pad_width}")

    return np.pad(arr, pad_width=pad_width, mode=mode, **kwargs)


def _match_shape(img: ArrayLike, shape: Tuple[int, ...]) -> ArrayLike:
    """Pad or crop array to match provided shape."""

    if np.any(shape > img.shape):
        padded_shape = np.maximum(img.shape, shape)
        img = pad_to_shape(img, padded_shape, mode="reflect")

    if np.any(shape < img.shape):
        img = center_crop(img, shape)

    return img


def phase_cross_corr(
    ref_img: ArrayLike,
    mov_img: ArrayLike,
    maximum_shift: float = 1.0,
    normalization: bool = False,
) -> Tuple[int, ...]:
    """
    Borrowing from Jordao dexpv2.crosscorr https://github.com/royerlab/dexpv2

    Computes translation shift using arg. maximum of phase cross correlation.
    Input are padded or cropped for fast FFT computation assuming a maximum translation shift.

    Parameters
    ----------
    ref_img : ArrayLike
        Reference image.
    mov_img : ArrayLike
        Moved image.
    maximum_shift : float, optional
        Maximum location shift normalized by axis size, by default 1.0

    Returns
    -------
    Tuple[int, ...]
        Shift between reference and moved image.
    """
    shape = tuple(
        cast(int, next_fast_len(int(max(s1, s2) * maximum_shift)))
        for s1, s2 in zip(ref_img.shape, mov_img.shape)
    )

    logger.info(
        f"phase cross corr. fft shape of {shape} for arrays of shape {ref_img.shape} and {mov_img.shape} "
        f"with maximum shift of {maximum_shift}"
    )

    ref_img = _match_shape(ref_img, shape)
    mov_img = _match_shape(mov_img, shape)

    Fimg1 = np.fft.rfftn(ref_img)
    Fimg2 = np.fft.rfftn(mov_img)
    eps = np.finfo(Fimg1.dtype).eps
    del ref_img, mov_img

    prod = Fimg1 * Fimg2.conj()
    del Fimg1, Fimg2

    if normalization:
        norm = np.fmax(np.abs(prod), eps)
    else:
        norm = 1.0
    corr = np.fft.irfftn(prod / norm)
    del prod, norm

    corr = np.fft.fftshift(np.abs(corr))

    argmax = to_cpu(np.argmax(corr))
    peak = np.unravel_index(argmax, corr.shape)
    peak = tuple(s // 2 - p for s, p in zip(corr.shape, peak))

    logger.info(f"phase cross corr. peak at {peak}")

    return peak


# %%
class Autotracker(object):
    _TRACKING_METHODS = {
        'phase_cross_correlation': phase_cross_corr,
        'template_matching': template_matching,
        'multi_otsu': multiotsu_centroid,
    }

    def __init__(
        self,
        tracking_method: str,
        shift_limit: Tuple[float, float, float],
        scale: ArrayLike,
        zyx_dampening_factor: ArrayLike = None,
    ):
        """
        Autotracker object

        Parameters
        ----------
        tracking_method : str
            Method to use for autofocus. Options are 'phase_cross_correlation', 'template_matching', 'multi_otsu'
        scale : ArrayLike[float, float, float]
            Scale factor to convert shifts_zyx from px to um
        xy_dampening : tuple[int]
            Dampening factor for xy shifts_zyx
        """
        self.tracking_method = tracking_method
        self.zyx_dampening = zyx_dampening_factor   
        self.shift_limit = shift_limit
        self.scale = scale
        self.shifts_zyx = None
        logger.debug(f'Using device: {DEVICE}')
        
    def estimate_shift(self, ref_img: ArrayLike, mov_img: ArrayLike, **kwargs) -> np.ndarray:
        """
        Estimates the shift between two images using the specified autofocus method.

        Parameters
        ----------
        ref_img : ArrayLike
            Reference image.
        mov_img : ArrayLike
            Image to be aligned with the reference.
        kwargs : dict
            Additional keyword arguments to be passed to the autofocus method.

        Returns
        -------
        np.ndarray
            The estimated shift in scale provided by the user (typically um).
        """

        autofocus_method_func = self._TRACKING_METHODS.get(self.tracking_method)

        if not autofocus_method_func:
            raise ValueError(f'Unknown autofocus method: {self.tracking_method}')

        shifts_zyx_pix = autofocus_method_func(ref_img=ref_img, mov_img=mov_img, **kwargs)

        # shifts_zyx in px to shifts_zyx in um
        shifts_zyx_um = np.array(shifts_zyx_pix) * self.scale

        # Limit the shifts_zyx, preserving the sign of the shift
        self.shifts_zyx = np.sign(shifts_zyx_um) * np.minimum(np.abs(shifts_zyx_um), self.shift_limit)
        if any(self.shifts_zyx != shifts_zyx_um):
            logger.debug('Shifts_zyx limited to %s', self.shifts_zyx)

        if self.zyx_dampening is not None:
            self.shifts_zyx = self.shifts_zyx * self.zyx_dampening
        logger.info(f'shifts_zyx (z,y,x): {self.shifts_zyx}')

        return self.shifts_zyx

    # Function to log the shifts_zyx to a csv file
    def save_shifts_to_file(
        self,
        output_file: str,
        position_id: int,
        timepoint_id: int,
        shifts_zyx: Tuple[int, int, int] = None,
        stage_coords: Tuple[int, int, int] = None,
        overwrite: bool = False,
    ) -> None:
        """
        Saves the computed shifts_zyx to a CSV file.

        Parameters
        ----------
        output_file : str
            Path to the output CSV file.
        shifts_zyx : Tuple[int, int, int]
            The computed shifts_zyx (Z, Y, X).
        position_id : int
            Identifier for the position.
        timepoint_id : int
            Identifier for the timepoint.
        overwrite : bool
            If True, the file will be overwritten if it exists.
        """
        # Convert output_file to a Path object
        output_path = Path(output_file)
        if shifts_zyx is None:
            shifts_zyx = self.shifts_zyx
        if stage_coords is None:
            stage_coords = (0, 0, 0)
        data = {
            "PositionID": [position_id],
            "TimepointID": [timepoint_id],
            "ShiftZ": [shifts_zyx[-3]],
            "ShiftY": [shifts_zyx[-2]],
            "ShiftX": [shifts_zyx[-1]],
            "StageZ": [stage_coords[-3]],
            "StageY": [stage_coords[-2]],
            "StageX": [stage_coords[-1]],
        }

        df = pd.DataFrame(data)

        if overwrite or not output_path.exists():
            # Write the DataFrame to a new file, including the header
            df.to_csv(output_path, mode='w', index=False)
        else:
            # Append the DataFrame to the existing file, without writing the header
            df.to_csv(output_path, mode='a', header=False, index=False)

    def limit_shifts_zyx(
        self, shifts_zyx: Tuple[int, int, int], limits: Tuple[int, int, int] = (5, 5, 5)
    ) -> Tuple[int, int, int]:
        """
        Limits the shifts_zyx to the specified limits.

        Parameters
        ----------
        shifts_zyx : Tuple[int, int, int]
            The computed shifts_zyx (Z, Y, X).
        limits : Tuple[int, int, int]
            The limits for the shifts_zyx (Z, Y, X).

        Returns
        -------
        Tuple[int, int, int]
            The limited shifts_zyx.
        """
        shifts_zyx = np.array(shifts_zyx)
        limits = np.array(limits)
        shifts_zyx = np.where(np.abs(shifts_zyx) > limits, 0, shifts_zyx)
        return tuple(shifts_zyx)


# TODO: logic for handling which t_idx to grab as reference. If the volume changes
# Drastically, we may need to grab the previous timepoint as reference


def get_volume(dataset, axes):
    p_idx, t_idx, autotrack_channel, z_idx = axes
    images = []
    logger.debug(
        f"Getting z-stack for p:{p_idx}, t:{t_idx}, c:{autotrack_channel}, z:{z_idx}"
    )
    for _z in z_idx:
        images.append(
            dataset.read_image(
                **{'channel': autotrack_channel, 'z': _z, 'time': t_idx, 'position': p_idx}
            )
        )
    return np.stack(images)


def autotracker_hook_fn(
    arm,
    autotracker_settings,
    position_settings,
    channel_config,
    z_slice_settings,
    output_shift_path,
    transfer_function,
    axes,
    dataset,

) -> None:
    """
    Pycromanager hook function that is called when an image is saved.

    Parameters
    ----------
    axes : Position, Time, Channel, Z_slice
    dataset: Dataset saved in disk
    """
    # logger.info('Autotracker hook function called for axes %s', axes)

    # TODO: handle the lf acq or ls_a
    if arm == 'lf':
        if axes == globals.lf_last_img_idx:
            globals.lf_acq_finished = True
    elif arm == 'ls':
        if axes == globals.ls_last_img_idx:
            globals.ls_acq_finished = True

    # Get reference to the acquisition engine and it's settings
    # TODO: This is a placeholder, the actual implementation will be different
    z_range = z_slice_settings.z_range
    num_slices = z_slice_settings.num_slices
    scale = autotracker_settings.scale_yx
    shift_limit = autotracker_settings.shift_limit
    tracking_method = autotracker_settings.tracking_method
    tracking_interval = autotracker_settings.tracking_interval
    tracking_channel = channel_config.config_name
    zyx_dampening_factor = autotracker_settings.zyx_dampening_factor
    phase_config = autotracker_settings.phase_config
    vs_config = autotracker_settings.vs_config
    output_shift_path = Path(output_shift_path)
   
    # Get axes info
    p_label = axes['position']
    p_idx = position_settings.position_labels.index(p_label)
    t_idx = axes['time']
    channel = axes['channel']
    z_idx = axes['z']

    tracker = Autotracker(
        tracking_method=tracking_method,
        scale=scale,
        shift_limit=shift_limit,
        zyx_dampening_factor=zyx_dampening_factor,
    )
    # Get the z_max
    if channel == tracking_channel and z_idx == (num_slices - 1):
        # Skip the 1st timepoint
        if t_idx >= 1:
            if t_idx % tracking_interval != 0:
                logger.debug('Skipping autotracking t %d', t_idx)
                return
            logger.debug("WELCOME TO THE FOCUS ZONE")
            # logger.debug('Curr axes :P:%s, T:%d, C:%s, Z:%d', p_idx, t_idx, channel, z_idx)

            # Logic to get the volumes
            volume_t0_axes = (p_idx, 0, tracking_channel, range(len(z_range)))
            volume_t1_axes = (p_idx, t_idx, tracking_channel, range(len(z_range)))
            # Compute the shifts_zyx
            logger.debug('Instantiating autotracker')
            if globals.demo_run:
                # Random shifting for demo purposes
                shifts_zyx = np.random.randint(-50, 50, 3)
                sleep(3)
                logger.info(
                    'shifts_zyx (z,y,x): %f,%f,%f', shifts_zyx[0], shifts_zyx[1], shifts_zyx[2]
                )
            else:
                volume_t0 = get_volume(dataset, volume_t0_axes)
                volume_t1 = get_volume(dataset, volume_t1_axes)

                if phase_config is not None:
                    tf_tensor = tuple(tf.to(DEVICE) for tf in transfer_function)
                    
                    t_volume_t0_bf = torch.as_tensor(volume_t0, device=DEVICE, dtype=torch.float32)
                    t_volume_t0_phase = apply_inverse_transfer_function(t_volume_t0_bf, *tf_tensor, **phase_config['apply_inverse'], z_padding=phase_config['transfer_function']['z_padding'])
                    del t_volume_t0_bf
                    gc.collect(); torch.cuda.empty_cache()
                    
                    t_volume_t1_bf = torch.as_tensor(volume_t1, device=DEVICE, dtype=torch.float32)
                    t_volume_t1_phase = apply_inverse_transfer_function(t_volume_t1_bf, *tf_tensor, **phase_config['apply_inverse'], z_padding=phase_config['transfer_function']['z_padding'])
                    del t_volume_t0_bf, t_volume_t1_bf, tf_tensor
                    gc.collect(); torch.cuda.empty_cache()

<<<<<<< HEAD
                    #tifffile.imwrite(f"E:\\2025_08_22_76hpf_cldnb-she-myo6b\\volume_{t_idx}_0.tiff", volume_t0)
                    #tifffile.imwrite(f"E:\\2025_08_22_76hpf_cldnb-she-myo6b\\volume_{t_idx}_1.tiff", volume_t1)
                    if vs_config is not None:
                        
                        pred_t0_vs = vs_inference_t2t(t_volume_t0_phase.unsqueeze(0).unsqueeze(0), vs_config)
                        pred_t1_vs = vs_inference_t2t(t_volume_t1_phase.unsqueeze(0).unsqueeze(0), vs_config)
                        del t_volume_t0_phase, t_volume_t1_phase
                        gc.collect(); torch.cuda.empty_cache()
                        
                        volume_t0 = pred_t0_vs.detach().cpu().numpy()
                        volume_t1 = pred_t1_vs.detach().cpu().numpy()
                        
                        del pred_t0_vs, pred_t1_vs
                        gc.collect(); torch.cuda.empty_cache()
                        
                    else:  
                        volume_t0 = t_volume_t0_phase.detach().cpu().numpy()
                        volume_t1 = t_volume_t1_phase.detach().cpu().numpy()
                        del t_volume_t0_phase, t_volume_t1_phase
                        gc.collect(); torch.cuda.empty_cache()
                        
                   
=======
>>>>>>> 8ccab08f
                # viewer = napari.Viewer()
                # viewer.add_image(volume_t0)
                # viewer.add_image(volume_t1)

                # Reference and moving volumes
                
                shifts_zyx = tracker.estimate_shift(volume_t0, volume_t1)

                ### HARDCODED shifting
                if abs(shifts_zyx[0]) < 0.5:
                    shifts_zyx[0] = 0
                if abs(shifts_zyx[1]) < 2:
                    shifts_zyx[1] = 0
                if abs(shifts_zyx[2]) < 2:
                    shifts_zyx[2] = 0

                if abs(shifts_zyx[0]) > 2:
                    shifts_zyx[0] = 0
                if abs(shifts_zyx[1]) > 10:
                    shifts_zyx[1] = 0
                if abs(shifts_zyx[2]) > 10:
                    shifts_zyx[2] = 0

                del volume_t0, volume_t1
                #shifts_zyx = shifts_zyx.cpu().numpy()

            csv_log_filename = f"autotracker_fov_{axes['position']}.csv"
            shift_coord_output = output_shift_path / csv_log_filename

            # Read the previous shifts_zyx and coords
            prev_shifts = pd.read_csv(shift_coord_output)
            prev_shifts = prev_shifts.iloc[-1]

            # Read the previous shifts_zyx
            prev_x = position_settings.xyz_positions_shift[p_idx][0]
            prev_y = position_settings.xyz_positions_shift[p_idx][1]
            prev_z = None
            # Update Z shifts_zyx if available
            if position_settings.xyz_positions_shift[p_idx][2] is not None:
                prev_z = position_settings.xyz_positions_shift[p_idx][2]
            logger.info('Previous shifts (x, y, z): %f, %f, %f', prev_x, prev_y, prev_z)
            # Update the event coordinates
            position_settings.xyz_positions_shift[p_idx][0] = prev_x + shifts_zyx[-1]
            position_settings.xyz_positions_shift[p_idx][1] = prev_y + shifts_zyx[-2]
            # Update Z shifts_zyx if available
            if position_settings.xyz_positions_shift[p_idx][2] is not None:
                position_settings.xyz_positions_shift[p_idx][2] = prev_z + shifts_zyx[-3]
            logger.info(
                'New positions (x, y, z): %f, %f, %f', *position_settings.xyz_positions_shift[p_idx]
            )
            # Save the shifts_zyx
            tracker.save_shifts_to_file(
                shift_coord_output,
                position_id=p_label,
                timepoint_id=t_idx,
                shifts_zyx=shifts_zyx,
                stage_coords=(
                    position_settings.xyz_positions_shift[p_idx][2],
                    position_settings.xyz_positions_shift[p_idx][1],
                    position_settings.xyz_positions_shift[p_idx][0],
                ),
            )
        else:
            # Save the positions at t=0
            csv_log_filename = f"autotracker_fov_{axes['position']}.csv"
            shift_coord_output = output_shift_path / csv_log_filename
            prev_y = position_settings.xyz_positions_shift[p_idx][1]
            prev_x = position_settings.xyz_positions_shift[p_idx][0]
            if position_settings.xyz_positions_shift[p_idx][2] is not None:
                prev_z = position_settings.xyz_positions_shift[p_idx][2]
            else:
                prev_z = None
            tracker.save_shifts_to_file(
                shift_coord_output,
                position_id=p_label,
                timepoint_id=t_idx,
                shifts_zyx=(0, 0, 0),
                stage_coords=(prev_z, prev_y, prev_x),
            )<|MERGE_RESOLUTION|>--- conflicted
+++ resolved
@@ -584,7 +584,6 @@
                     del t_volume_t0_bf, t_volume_t1_bf, tf_tensor
                     gc.collect(); torch.cuda.empty_cache()
 
-<<<<<<< HEAD
                     #tifffile.imwrite(f"E:\\2025_08_22_76hpf_cldnb-she-myo6b\\volume_{t_idx}_0.tiff", volume_t0)
                     #tifffile.imwrite(f"E:\\2025_08_22_76hpf_cldnb-she-myo6b\\volume_{t_idx}_1.tiff", volume_t1)
                     if vs_config is not None:
@@ -607,8 +606,6 @@
                         gc.collect(); torch.cuda.empty_cache()
                         
                    
-=======
->>>>>>> 8ccab08f
                 # viewer = napari.Viewer()
                 # viewer.add_image(volume_t0)
                 # viewer.add_image(volume_t1)
