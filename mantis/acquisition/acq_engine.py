--- conflicted
+++ resolved
@@ -106,13 +106,9 @@
         self.enabled = enabled
         self._channel_settings = ChannelSettings()
         self._slice_settings = SliceSettings()
-        self._microscope_settings = MicroscopeSettings()
-<<<<<<< HEAD
-        self._autoexposure_settings = None
+        self._microscope_settings = MicroscopeSettings()        
+        self._autoexposure_settings = AutoexposureSettings()
         self._autotracker_settings = None
-=======
-        self._autoexposure_settings = AutoexposureSettings()
->>>>>>> 8e17d073
         self._z0 = None
         self.headless = False if mm_app_path is None else True
         self.type = 'light-sheet' if self.headless else 'label-free'
