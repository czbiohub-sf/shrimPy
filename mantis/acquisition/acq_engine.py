import logging
import os
import time

from copy import deepcopy
from dataclasses import asdict
from datetime import datetime
from functools import partial
from pathlib import Path
from typing import Iterable, Union

import nidaqmx
import numpy as np
import tifffile

from nidaqmx.constants import Slope
from pycromanager import Acquisition, Core, Studio, multi_d_acquisition_events, start_headless
from waveorder.focus import focus_from_transverse_band

from mantis.acquisition import microscope_operations
from mantis.acquisition.hook_functions import config
from mantis.acquisition.logger import configure_logger, log_conda_environment

# isort: off
from mantis.acquisition.AcquisitionSettings import (
    TimeSettings,
    PositionSettings,
    ChannelSettings,
    SliceSettings,
    MicroscopeSettings,
)
from mantis.acquisition.hook_functions.pre_hardware_hook_functions import (
    log_preparing_acquisition,
    log_preparing_acquisition_check_counter,
    check_num_counter_samples,
)
from mantis.acquisition.hook_functions.post_hardware_hook_functions import (
    log_acquisition_start,
    update_daq_freq,
)
from mantis.acquisition.hook_functions.post_camera_hook_functions import (
    start_daq_counters,
)
from mantis.acquisition.hook_functions.image_saved_hook_functions import (
    check_lf_acq_finished,
    check_ls_acq_finished,
)

# isort: on


# Define constants
LF_ZMQ_PORT = 4827
LS_ZMQ_PORT = 5827  # we need to space out port numbers a bit
LS_POST_READOUT_DELAY = 0.05  # delay before acquiring next frame, in ms
MCL_STEP_TIME = 1.5  # in ms
LC_CHANGE_TIME = 20  # in ms
LS_CHANGE_TIME = 200  # time needed to change LS filter wheel, in ms
LS_KIM101_SN = 74000291
LF_KIM101_SN = 74000565

NA_DETECTION = 1.35
LS_PIXEL_SIZE = 6.5 / (40 * 1.4)  # in um

logger = logging.getLogger(__name__)


class BaseChannelSliceAcquisition(object):
    """
    Base class which handles setup of the label-free or light-sheet acquisition

    Parameters
    ----------
    enabled : bool, optional
        Flag if acquisition should be enabled, by default True
    mm_app_path : str, optional
        Path to Micro-manager which will be launched in headless mode, by default None
    mm_config_file : str, optional
        Path to config file for the headless acquisition, by default None
    zmq_port : int, optional
        ZeroMQ port of the acquisition, by default 4827
    core_log_path : str, optional
        Path where the headless acquisition core logs will be saved, by default ''
    """

    def __init__(
        self,
        enabled: bool = True,
        mm_app_path: str = None,
        mm_config_file: str = None,
        zmq_port: int = 4827,
        core_log_path: str = '',
    ):
        self.enabled = enabled
        self._channel_settings = ChannelSettings()
        self._slice_settings = SliceSettings()
        self._microscope_settings = MicroscopeSettings()
        self._z0 = None
        self.headless = False if mm_app_path is None else True
        self.type = 'light-sheet' if self.headless else 'label-free'
        self.mmc = None
        self.mmStudio = None
        self.o3_stage = None

        logger.debug(f'Initializing {self.type} acquisition engine')
        if enabled:
            if self.headless:
                java_loc = None
                if "JAVA_HOME" in os.environ:
                    java_loc = os.environ["JAVA_HOME"]

                logger.debug(f'Starting headless Micro-Manager instance on port {zmq_port}')
                logger.debug(f'Core logs will be saved at: {core_log_path}')
                start_headless(
                    mm_app_path,
                    mm_config_file,
                    java_loc=java_loc,
                    port=zmq_port,
                    core_log_path=core_log_path,
                    buffer_size_mb=2048,
                )

            logger.debug(f'Connecting to Micro-Manager on port {zmq_port}')

            self.mmc = Core(port=zmq_port)

            # headless MM instance doesn't have a studio object
            if not self.headless:
                self.mmStudio = Studio(port=zmq_port)

            logger.debug('Successfully connected to Micro-Manager')
            logger.debug(f'{self.mmc.get_version_info()}')  # MMCore Version

            if not self.headless:
                logger.debug(f'MM Studio version: {self.mmStudio.compat().get_version()}')
        else:
            logger.info(f'{self.type.capitalize()} acquisition is not enabled')

    @property
    def channel_settings(self):
        return self._channel_settings

    @property
    def slice_settings(self):
        return self._slice_settings

    @property
    def microscope_settings(self):
        return self._microscope_settings

    @channel_settings.setter
    def channel_settings(self, settings: ChannelSettings):
        logger.debug(
            f'{self.type.capitalize()} acquisition will have the following settings: {asdict(settings)}'
        )
        self._channel_settings = settings

    @slice_settings.setter
    def slice_settings(self, settings: SliceSettings):
        settings_dict = {key: val for key, val in asdict(settings).items() if key != 'z_range'}
        logger.debug(
            f'{self.type.capitalize()} acquisition will have the following settings: {settings_dict}'
        )
        self._slice_settings = settings

    @microscope_settings.setter
    def microscope_settings(self, settings: MicroscopeSettings):
        logger.debug(
            f'{self.type.capitalize()} acquisition will have the following settings: {asdict(settings)}'
        )
        self._microscope_settings = settings

    def setup(self):
        """
        Apply acquisition settings as specified by the class properties
        """
        if self.enabled:
            # Apply microscope config settings
            for settings in self.microscope_settings.config_group_settings:
                microscope_operations.set_config(
                    self.mmc, settings.config_group, settings.config_name
                )

            # Apply microscope device property settings
            for settings in self.microscope_settings.device_property_settings:
                microscope_operations.set_property(
                    self.mmc,
                    settings.device_name,
                    settings.property_name,
                    settings.property_value,
                )

            # Apply ROI
            if self.microscope_settings.roi is not None:
                microscope_operations.set_roi(self.mmc, self.microscope_settings.roi)

            # Setup z scan stage
            microscope_operations.set_property(
                self.mmc, 'Core', 'Focus', self.slice_settings.z_stage_name
            )
            self._z0 = round(float(self.mmc.get_position(self.slice_settings.z_stage_name)), 3)

            # Setup O3 scan stage
            if self.microscope_settings.use_o3_refocus:
                self.o3_stage = microscope_operations.setup_kim101_stage(LS_KIM101_SN)

            # Note: sequencing should be turned off by default
            # Setup z sequencing
            if self.slice_settings.use_sequencing:
                for settings in self.microscope_settings.z_sequencing_settings:
                    microscope_operations.set_property(
                        self.mmc,
                        settings.device_name,
                        settings.property_name,
                        settings.property_value,
                    )

            # Setup channel sequencing
            if self.channel_settings.use_sequencing:
                for settings in self.microscope_settings.channel_sequencing_settings:
                    microscope_operations.set_property(
                        self.mmc,
                        settings.device_name,
                        settings.property_name,
                        settings.property_value,
                    )

    def reset(self):
        """
        Reset the microscope device properties, typically at the end of the acquisition
        """
        if self.enabled:
            # Reset device property settings
            for settings in self.microscope_settings.reset_device_properties:
                microscope_operations.set_property(
                    self.mmc,
                    settings.device_name,
                    settings.property_name,
                    settings.property_value,
                )

            # Reset z stage to initial position
            microscope_operations.set_z_position(
                self.mmc, self.slice_settings.z_stage_name, self._z0
            )


class MantisAcquisition(object):
    """
    Acquisition class for simultaneous label-free and light-sheet acquisition on
    the mantis microscope.

    Parameters
    ----------
    acquisition_directory : str or PathLike
        Directory where acquired data will be saved
    acquisition_name : str
        Name of the acquisition
    mm_app_path : str
        Path to Micro-manager installation directory which runs the light-sheet
        acquisition, typically 'C:\\Program Files\\Micro-Manager-2.0_YYYY_MM_DD_2'
    config_file : str
        Path to config file which runs the light-sheet acquisition, typically
        'C:\\CompMicro_MMConfigs\\mantis\\mantis-LS.cfg'
    enable_ls_acq : bool, optional
        Set to False if only acquiring label-free data, by default True
    enable_lf_acq : bool, optional
        Set to False if only acquiring fluorescence light-sheet data, by default
        True
    demo_run : bool, optional
        Set to True if using the MicroManager demo config, by default False
    verbose : bool, optional
        By default False

    Examples
    -----
    This class should be used with a context manager for proper cleanup of the
    acquisition:

    >>> with MantisAcquisition(...) as acq:
            # define acquisition settings
            acq.time_settings = TimeSettings(...)
            acq.lf_acq.channel_settings = ChannelSettings(...)
            ...

            acq.setup()
            acq.acquire()
    """

    def __init__(
        self,
        acquisition_directory: Union[str, os.PathLike],
        acquisition_name: str,
        mm_app_path: str,
        mm_config_file: str,
        enable_ls_acq: bool = True,
        enable_lf_acq: bool = True,
        demo_run: bool = False,
        verbose: bool = False,
    ) -> None:
        self._root_dir = Path(acquisition_directory).resolve()
        self._acq_name = acquisition_name
        self._demo_run = demo_run
        self._verbose = verbose
        self._lf_acq_obj = None
        self._ls_acq_obj = None

        if not enable_lf_acq or not enable_ls_acq:
            raise Exception('Disabling LF or LS acquisition is not currently supported')

        # Create acquisition directory and log directory
        self._acq_dir = _create_acquisition_directory(self._root_dir, self._acq_name)
        self._logs_dir = self._acq_dir / 'logs'
        self._logs_dir.mkdir()

        # Setup logger
        timestamp = datetime.now().strftime("%Y%m%dT%H%M%S")
        acq_log_path = self._logs_dir / f'mantis_acquisition_log_{timestamp}.txt'
        configure_logger(acq_log_path)

        if self._demo_run:
            logger.info('NOTE: This is a demo run')
        logger.debug(f'Starting mantis acquisition log at: {acq_log_path}')

        # Log conda environment
        outs, errs = log_conda_environment(
            self._logs_dir / f'conda_environment_log_{timestamp}.txt'
        )
        if errs is None:
            logger.debug(outs.decode('ascii').strip())
        else:
            logger.error(errs.decode('ascii'))

        # initialize time and position settings
        self._time_settings = TimeSettings()
        self._position_settings = PositionSettings()

        # Connect to MM running LF acq
        self.lf_acq = BaseChannelSliceAcquisition(
            enabled=enable_lf_acq,
            zmq_port=LF_ZMQ_PORT,
        )

        # Connect to MM running LS acq
        self.ls_acq = BaseChannelSliceAcquisition(
            enabled=enable_ls_acq,
            mm_app_path=mm_app_path,
            mm_config_file=mm_config_file,
            zmq_port=LS_ZMQ_PORT,
            core_log_path=Path(mm_app_path) / 'CoreLogs' / f'CoreLog{timestamp}_headless.txt',
        )

    @property
    def time_settings(self):
        return self._time_settings

    @property
    def position_settings(self):
        return self._position_settings

    @time_settings.setter
    def time_settings(self, settings: TimeSettings):
        logger.debug(
            f'Mantis acquisition will have the following settings: {asdict(settings)}'
        )
        self._time_settings = settings

    @position_settings.setter
    def position_settings(self, settings: PositionSettings):
        logger.debug(
            f'Mantis acquisition will have the following settings: {asdict(settings)}'
        )
        self._position_settings = settings

    def __enter__(self):
        return self

    def __exit__(self, exc_type, exc_val, exc_tb):
        self.close()

    def close(self):
        # Shut down DAQ
        if not self._demo_run:
            self.cleanup_daq()

        # Reset LF and LS acquisitions
        self.lf_acq.reset()
        self.ls_acq.reset()

        # Abort acquisitions if they have not finished, usually after Ctr+C
        if self._lf_acq_obj:
            self._lf_acq_obj.abort()
        if self._ls_acq_obj:
            self._ls_acq_obj.abort()

    def update_position_settings(self):
        """
        Fetch positions defined in the Micro-manager Position List Manager
        """
        autofocus_stage = self.lf_acq.microscope_settings.autofocus_stage

        if self.position_settings.num_positions == 0:
            logger.debug('Fetching position list from Micro-manager')

            xyz_positions, position_labels = microscope_operations.get_position_list(
                self.lf_acq.mmStudio, autofocus_stage
            )

            if not xyz_positions:
                logger.debug('Micro-manager position list is empty. Fetching current position')

                xyz_positions, position_labels = microscope_operations.get_current_position(
                    self.lf_acq.mmc, autofocus_stage
                )

            self.position_settings = PositionSettings(
                xyz_positions=xyz_positions,
                position_labels=position_labels,
            )

    def setup_daq(self):
        """
        Setup the NI DAQ to output trigger pulses for the label-free and
        light-sheet acquisitions. Acquisition can be sequenced across z slices
        and channels
        """
        if self._demo_run:
            # Set approximate demo camera acquisition rate for use in await_cz_acq_completion
            self.lf_acq.slice_settings.acquisition_rate = 30
            self.ls_acq.slice_settings.acquisition_rate = [
                30
            ] * self.ls_acq.channel_settings.num_channels
            logger.debug('DAQ setup is not supported in demo mode')
            return

        # Determine label-free acq timing
        oryx_framerate = float(self.lf_acq.mmc.get_property('Oryx', 'Frame Rate'))
        # assumes all channels have the same exposure time
        self.lf_acq.slice_settings.acquisition_rate = np.minimum(
            1000 / (self.lf_acq.channel_settings.exposure_time_ms[0] + MCL_STEP_TIME),
            np.floor(oryx_framerate),
        )
        self.lf_acq.channel_settings.acquisition_rate = 1 / (
            self.lf_acq.slice_settings.num_slices / self.lf_acq.slice_settings.acquisition_rate
            + LC_CHANGE_TIME / 1000
        )
        logger.debug(f'Maximum Oryx acquisition framerate: {oryx_framerate:.6f}')
        logger.debug(
            f'Current label-free slice acquisition rate: {self.lf_acq.slice_settings.acquisition_rate:.6f}'
        )
        logger.debug(
            f'Current label-free channel acquisition rate: {self.lf_acq.channel_settings.acquisition_rate:.6f}'
        )

        # Determine light-sheet acq timing
        ls_readout_time_ms = np.around(
            float(self.ls_acq.mmc.get_property('Prime BSI Express', 'Timing-ReadoutTimeNs'))
            * 1e-6,
            decimals=3,
        )
        _cam_max_fps = int(np.around(1000 / ls_readout_time_ms))
        for ls_exp_time in self.ls_acq.channel_settings.exposure_time_ms:
            assert (
                ls_readout_time_ms < ls_exp_time
            ), f'Exposure time needs to be greater than the {ls_readout_time_ms} ms sensor readout time'
        self.ls_acq.slice_settings.acquisition_rate = [
            1000 / (exp + ls_readout_time_ms + LS_POST_READOUT_DELAY)
            for exp in self.ls_acq.channel_settings.exposure_time_ms
        ]
        # self.ls_acq.channel_settings.acquisition_rate = [
        #     1 / (self.ls_acq.slice_settings.num_slices/acq_rate + LS_CHANGE_TIME/1000)
        #     for acq_rate in self.ls_acq.slice_settings.acquisition_rate
        # ]
        acq_rates = list(np.around(self.ls_acq.slice_settings.acquisition_rate, decimals=6))
        logger.debug(f'Maximum Prime BSI Express acquisition framerate: ~{_cam_max_fps}')
        logger.debug(f'Current light-sheet slice acquisition rate: {acq_rates}')
        # logger.debug(f'Current light-sheet channel acquisition rate: ~{self.ls_acq.channel_settings.acquisition_rate}')

        # LF channel trigger - accommodates longer LC switching times
        self._lf_channel_ctr_task = nidaqmx.Task('LF Channel Counter')
        microscope_operations.setup_daq_counter(
            self._lf_channel_ctr_task,
            co_channel='cDAQ1/_ctr0',
            freq=self.lf_acq.channel_settings.acquisition_rate,
            duty_cycle=0.1,
            samples_per_channel=self.lf_acq.channel_settings.num_channels,
            pulse_terminal='/cDAQ1/Ctr0InternalOutput',
        )

        # Sutter filter wheel is not capable of sequencing, so no need for channel sync here
        # # LS channel trigger
        # self._ls_channel_ctr_task = nidaqmx.Task('LS Channel Counter')
        # ls_channel_ctr = microscope_operations.setup_daq_counter(
        #     self._ls_channel_ctr_task,
        #     co_channel='cDAQ1/_ctr1',
        #     freq=self.ls_acq.channel_settings.acquisition_rate,
        #     duty_cycle=0.1,
        #     samples_per_channel=self.ls_acq.channel_settings.num_channels,
        #     pulse_terminal='/cDAQ1/Ctr1InternalOutput')

        # LF Z trigger
        self._lf_z_ctr_task = nidaqmx.Task('LF Z Counter')
        microscope_operations.setup_daq_counter(
            self._lf_z_ctr_task,
            co_channel='cDAQ1/_ctr2',
            freq=self.lf_acq.slice_settings.acquisition_rate,
            duty_cycle=0.1,
            samples_per_channel=self.lf_acq.slice_settings.num_slices,
            pulse_terminal='/cDAQ1/PFI0',
        )

        # LS Z trigger
        # LS Z counter will start with a software command
        # Counter frequency is updated for each channel in post-camera hook fn
        self._ls_z_ctr_task = nidaqmx.Task('LS Z Counter')
        microscope_operations.setup_daq_counter(
            self._ls_z_ctr_task,
            co_channel='cDAQ1/_ctr3',
            freq=self.ls_acq.slice_settings.acquisition_rate[0],
            duty_cycle=0.1,
            samples_per_channel=self.ls_acq.slice_settings.num_slices,
            pulse_terminal='/cDAQ1/PFI1',
        )

        # # The LF Channel counter task serve as a master start trigger
        # # LF Channel counter triggers LS Channel counter
        # logger.debug('Setting up LF Channel counter as start trigger for LS Channel counter')
        # self._ls_channel_ctr_task.triggers.start_trigger.cfg_dig_edge_start_trig(
        #     trigger_source='/cDAQ1/Ctr0InternalOutput',
        #     trigger_edge=Slope.RISING)

        # # LS Channel counter triggers LS Z counter
        # logger.debug('Setting up LS Channel counter as start trigger for LS Z counter')
        # self._ls_z_ctr_task.triggers.start_trigger.cfg_dig_edge_start_trig(
        #     trigger_source='/cDAQ1/Ctr1InternalOutput',
        #     trigger_edge=Slope.RISING)
        # # will always return is_task_done = False after counter is started
        # logger.debug('Setting up LS Z counter as retriggerable')
        # self._ls_z_ctr_task.triggers.start_trigger.retriggerable = True

        # LF Channel counter triggers LF Z counter
        logger.debug('Setting up LF Channel counter as start trigger for LF Z counter')
        self._lf_z_ctr_task.triggers.start_trigger.cfg_dig_edge_start_trig(
            trigger_source='/cDAQ1/Ctr0InternalOutput', trigger_edge=Slope.RISING
        )
        # will always return is_task_done = False after counter is started
        logger.debug('Setting up LF Z counter as retriggerable')
        self._lf_z_ctr_task.triggers.start_trigger.retriggerable = True

    def cleanup_daq(self):
        logger.debug('Stopping DAQ counter tasks')
        if self.ls_acq.enabled:
            self._ls_z_ctr_task.stop()
            self._ls_z_ctr_task.close()

        if self.lf_acq.enabled:
            self._lf_z_ctr_task.stop()
            self._lf_z_ctr_task.close()
            self._lf_channel_ctr_task.stop()
            self._lf_channel_ctr_task.close()

    def setup_autofocus(self):
        if self.lf_acq.microscope_settings.use_autofocus:
            autofocus_method = self.lf_acq.microscope_settings.autofocus_method
            logger.debug(f'Setting autofocus method as {autofocus_method}')
            self.lf_acq.mmc.set_auto_focus_device(autofocus_method)
        else:
            logger.debug('Autofocus is not enabled')

    def go_to_position(self, position_index: int):
        # Move slowly for short distances such that autofocus can stay engaged.
        # Autofocus typically fails when moving long distances, so we can move
        # quickly and re-engage
        slow_speed = 2.0
        fast_speed = 5.75
        short_distance = 2000  # in um
        p_label = self.position_settings.position_labels[position_index]

        # only change stage speed if using autofocus
        if self.lf_acq.microscope_settings.use_autofocus and not self._demo_run:
            current_xy_position = np.asarray(
                [self.lf_acq.mmc.get_x_position(), self.lf_acq.mmc.get_y_position()]
            )
            target_xy_position = np.asarray(
                self.position_settings.xyz_positions[position_index][:2]
            )
            distance = np.linalg.norm(target_xy_position - current_xy_position)

            speed = slow_speed if distance < short_distance else fast_speed
            microscope_operations.set_property(
                self.lf_acq.mmc, 'XYStage:XY:31', 'MotorSpeedX-S(mm/s)', speed
            )
            microscope_operations.set_property(
                self.lf_acq.mmc, 'XYStage:XY:31', 'MotorSpeedY-S(mm/s)', speed
            )

        logger.debug(
            f'Moving to position {p_label} with coordinates {self.position_settings.xyz_positions[position_index]}'
        )
        microscope_operations.set_xy_position(
            self.lf_acq.mmc, self.position_settings.xyz_positions[position_index][:2]
        )
        microscope_operations.wait_for_device(
            self.lf_acq.mmc, self.lf_acq.mmc.get_xy_stage_device()
        )

        # Note: only set the z position if not using autofocus. Calling
        # set_z_position will disengage continuous autofocus. The autofocus
        # algorithm sets the z position independently
        if not self.lf_acq.microscope_settings.use_autofocus:
            if self.lf_acq.microscope_settings.autofocus_stage:
                microscope_operations.set_z_position(
                    self.lf_acq.mmc,
                    self.lf_acq.microscope_settings.autofocus_stage,
                    self.position_settings.xyz_positions[position_index][2],
                )
                microscope_operations.wait_for_device(
                    self.lf_acq.mmc,
                    self.lf_acq.microscope_settings.autofocus_stage,
                )

    @staticmethod
    def acquire_ls_defocus_stack(
        mmc: Core,
        z_stage,
        z_range: Iterable,
        galvo: str,
        galvo_range: Iterable,
        config_group: str = None,
        config_name: str = None,
    ):
        """Acquire defocus stacks at different galvo positions and return image data

        Parameters
        ----------
        mmc : Core
        mmStudio : Studio
        z_stage : str or KinesisPiezoMotor
        z_range : Iterable
        galvo : str
        galvo_range : Iterable
        config_group : str, optional
        config_name : str, optional

        Returns
        -------
        data : np.array

        """
        data = []

        # Set config
        if config_name is not None:
            mmc.set_config(config_group, config_name)
            mmc.wait_for_config(config_group, config_name)

        # Open shutter
        auto_shutter_state, shutter_state = microscope_operations.get_shutter_state(mmc)
        microscope_operations.open_shutter(mmc)

        # get galvo starting position
        p0 = mmc.get_position(galvo)

        # set camera to internal trigger
        # TODO: do this properly, context manager?
        microscope_operations.set_property(
            mmc, 'Prime BSI Express', 'TriggerMode', 'Internal Trigger'
        )

        # acquire stack at different galvo positions
        for p_idx, p in enumerate(galvo_range):
            # set galvo position
            mmc.set_position(galvo, p0 + p)

            # acquire defocus stack
            z_stack = microscope_operations.acquire_defocus_stack(mmc, z_stage, z_range)
            data.append(z_stack)

        # Reset camera triggering
        microscope_operations.set_property(
            mmc, 'Prime BSI Express', 'TriggerMode', 'Edge Trigger'
        )

        # Reset galvo
        mmc.set_position(galvo, p0)

        # Reset shutter
        microscope_operations.reset_shutter(mmc, auto_shutter_state, shutter_state)

        return np.asarray(data)

    def refocus_ls_path(self):
        logger.info('Running O3 refocus algorithm on light-sheet arm')

        # Define O3 z range
        # 1 step is approx 20 nm, 15 steps are 300 nm which is sub-Nyquist sampling
        # The stack starts away from O2 and moves closer
        o3_z_start = -105
        o3_z_end = 105
        o3_z_step = 15
        o3_z_range = np.arange(o3_z_start, o3_z_end + o3_z_step, o3_z_step)

        # Define relative travel limits, in steps
        o3_z_stage = self.ls_acq.o3_stage
        target_z_position = o3_z_stage.true_position + o3_z_range
        max_z_position = 500  # O3 is allowed to travel ~10 um towards O2
        min_z_position = -1000  # O3 is allowed to travel ~20 um away from O2
        if np.any(target_z_position > max_z_position) or np.any(
            target_z_position < min_z_position
        ):
            logger.error('O3 relative travel limits will be exceeded. Aborting O3 refocus.')
            return

        # Define galvo range, i.e. galvo positions at which O3 defocus stacks
        # are acquired, here at 30%, 50%, and 70% of galvo range. Should be odd number
        galvo_scan_range = self.ls_acq.slice_settings.z_range
        len_galvo_scan_range = len(galvo_scan_range)
        galvo_range = [
            galvo_scan_range[int(0.3 * len_galvo_scan_range)],
            galvo_scan_range[int(0.5 * len_galvo_scan_range)],
            galvo_scan_range[int(0.7 * len_galvo_scan_range)],
        ]

        # Acquire defocus stacks at several galvo positions
        data = self.acquire_ls_defocus_stack(
            mmc=self.ls_acq.mmc,
            z_stage=o3_z_stage,
            z_range=o3_z_range,
            galvo=self.ls_acq.slice_settings.z_stage_name,
            galvo_range=galvo_range,
            config_group=self.ls_acq.microscope_settings.o3_refocus_config.config_group,
            config_name=self.ls_acq.microscope_settings.o3_refocus_config.config_name,
        )

        # Save acquired stacks in logs
        timestamp = datetime.now().strftime("%Y%m%dT%H%M%S")
        tifffile.imwrite(
            self._logs_dir / f'ls_refocus_data_{timestamp}.ome.tif',
            np.expand_dims(data, -3).astype('uint16'),
        )

        # Find in-focus slice
        wavelength = 0.55  # in um, approx
        # works well to distinguish between noise and sample when using z_step = 15
        # the idea is that true features in the sample will come in focus slowly
        threshold_FWHM = 3.0

        focus_indices = []
        for stack_idx, stack in enumerate(data):
            idx = focus_from_transverse_band(
                stack,
                NA_det=NA_DETECTION,
                lambda_ill=wavelength,
                pixel_size=LS_PIXEL_SIZE,
                threshold_FWHM=threshold_FWHM,
                plot_path=self._logs_dir / f'ls_refocus_plot_{timestamp}_Pos{stack_idx}.png',
            )
            focus_indices.append(idx)
        logger.debug(
            'Stacks at galvo positions %s are in focus at slice %s',
            np.round(galvo_range, 3),
            focus_indices,
        )

        # Refocus O3
        # Some focus_indices may be None, e.g. if there is no sample
        valid_focus_indices = [idx for idx in focus_indices if idx is not None]
        if valid_focus_indices:
            focus_idx = int(np.median(valid_focus_indices))
            o3_displacement = int(o3_z_range[focus_idx])

            logger.info(f'Moving O3 by {o3_displacement} steps')
            microscope_operations.set_relative_kim101_position(
                self.ls_acq.o3_stage, o3_displacement
            )
        else:
            logger.error(
                'Could not determine the correct O3 in-focus position. O3 will not move'
            )

    def setup(self):
        """
        Setup the mantis acquisition. This method sets up the label-free
        acquisition, the light-sheet acquisition, the NI DAQ, the autofocus, and
        fetches positions defined in the Micro-manager Position List Manager
        """

        logger.info('Setting up acquisition')

        logger.debug('Setting up label-free acquisition')
        self.lf_acq.setup()
        logger.debug('Finished setting up label-free acquisition')

        logger.debug('Setting up light-sheet acquisition')
        self.ls_acq.setup()
        logger.debug('Finished setting up light-sheet acquisition')

        logger.debug('Setting up DAQ')
        self.setup_daq()
        logger.debug('Finished setting up DAQ')

        logger.debug('Setting up autofocus')
        self.setup_autofocus()
        logger.debug('Finished setting up autofocus')

        self.update_position_settings()

    def acquire(self):
        """
        Simultaneously acquire label-free and light-sheet data over multiple
        positions and time points.
        """

        # define LF hook functions
        if self._demo_run:
            lf_pre_hardware_hook_fn = log_preparing_acquisition
            lf_post_camera_hook_fn = None
        else:
            lf_pre_hardware_hook_fn = partial(
                log_preparing_acquisition_check_counter,
                [self._lf_z_ctr_task, self._lf_channel_ctr_task],
            )
            lf_post_camera_hook_fn = partial(
                start_daq_counters, [self._lf_z_ctr_task, self._lf_channel_ctr_task]
            )
<<<<<<< HEAD
        lf_post_hardware_hook_fn = log_acquisition_start
        lf_image_saved_fn = None
=======
        lf_post_hardware_hook_fn = partial(
            log_acquisition_start, self.position_settings.position_labels
        )
        lf_image_saved_fn = check_lf_acq_finished
>>>>>>> 0cf61f46

        # define LF acquisition
        self._lf_acq_obj = Acquisition(
            directory=self._acq_dir,
            name=f'{self._acq_name}_labelfree',
            port=LF_ZMQ_PORT,
            pre_hardware_hook_fn=lf_pre_hardware_hook_fn,
            post_hardware_hook_fn=lf_post_hardware_hook_fn,
            post_camera_hook_fn=lf_post_camera_hook_fn,
            image_saved_fn=lf_image_saved_fn,  # data processing and display
            show_display=False,
        )

        # define LS hook functions
        if self._demo_run:
            ls_pre_hardware_hook_fn = None
            ls_post_hardware_hook_fn = None
            ls_post_camera_hook_fn = None
        else:
            ls_pre_hardware_hook_fn = partial(check_num_counter_samples, [self._ls_z_ctr_task])
            ls_post_hardware_hook_fn = partial(
                update_daq_freq,
                self._ls_z_ctr_task,
                self.ls_acq.channel_settings.channels,
                self.ls_acq.slice_settings.acquisition_rate,
            )
            ls_post_camera_hook_fn = partial(start_daq_counters, [self._ls_z_ctr_task])
        ls_image_saved_fn = check_ls_acq_finished

        # define LS acquisition
        self._ls_acq_obj = Acquisition(
            directory=self._acq_dir,
            name=f'{self._acq_name}_lightsheet',
            port=LS_ZMQ_PORT,
            pre_hardware_hook_fn=ls_pre_hardware_hook_fn,
            post_hardware_hook_fn=ls_post_hardware_hook_fn,
            post_camera_hook_fn=ls_post_camera_hook_fn,
            image_saved_fn=ls_image_saved_fn,
            saving_queue_size=500,
            show_display=False,
        )

        # Generate LF acquisition events
        lf_cz_events = _generate_channel_slice_acq_events(
            self.lf_acq.channel_settings, self.lf_acq.slice_settings
        )
        # Generate LS acquisition events
        ls_cz_events = _generate_channel_slice_acq_events(
            self.ls_acq.channel_settings, self.ls_acq.slice_settings
        )

        logger.info('Starting acquisition')
        ls_o3_refocus_time = time.time()
        for t_idx in range(self.time_settings.num_timepoints):
            timepoint_start_time = time.time()
            for p_idx in range(self.position_settings.num_positions):
                p_label = self.position_settings.position_labels[p_idx]

                # move to the given position
                self.go_to_position(p_idx)

                # autofocus
                if self.lf_acq.microscope_settings.use_autofocus:
                    autofocus_success = microscope_operations.autofocus(
                        self.lf_acq.mmc,
                        self.lf_acq.mmStudio,
                        self.lf_acq.microscope_settings.autofocus_stage,
                        self.position_settings.xyz_positions[p_idx][2],
                    )
                    if not autofocus_success:
                        # abort acquisition at this time/position index
                        logger.error(
                            f'Autofocus failed. Aborting acquisition for timepoint {t_idx} at position {p_label}'
                        )
                        continue

                # O3 refocus
                # Failing to refocus O3 will not abort the acquisition at the current PT index
                if self.ls_acq.microscope_settings.use_o3_refocus:
                    current_time = time.time()
                    # Always refocus at the start
                    if (
                        (t_idx == 0 and p_idx == 0)
                        or current_time - ls_o3_refocus_time
                        > self.ls_acq.microscope_settings.o3_refocus_interval_min * 60
                    ):
                        self.refocus_ls_path()
                        ls_o3_refocus_time = current_time

                # start acquisition
                lf_events = deepcopy(lf_cz_events)
                for _event in lf_events:
                    _event['axes']['time'] = t_idx
                    _event['axes']['position'] = p_label
                    _event['min_start_time'] = 0

                ls_events = deepcopy(ls_cz_events)
                for _event in ls_events:
                    _event['axes']['time'] = t_idx
                    _event['axes']['position'] = p_label
                    _event['min_start_time'] = 0

                config.lf_last_img_idx = lf_events[-1]['axes']
                config.ls_last_img_idx = ls_events[-1]['axes']
                config.lf_acq_finished = False
                config.ls_acq_finished = False

                self._ls_acq_obj.acquire(ls_events)
                self._lf_acq_obj.acquire(lf_events)

                # wait for CZYX acquisition to finish
                self.await_cz_acq_completion()
                lf_acq_aborted, ls_acq_aborted = self.abort_stalled_acquisition()
                error_message = (
                    '{} acquisition for timepoint {} at position {} did not complete in time. '
                    'Aborting acquisition'
                )
                if lf_acq_aborted:
                    logger.error(error_message.format('Label-free', t_idx, p_label))
                if ls_acq_aborted:
                    logger.error(error_message.format('Light-sheet', t_idx, p_label))

            # wait for time interval between time points
            t_wait = self.time_settings.time_interval_s - (time.time() - timepoint_start_time)
            if t_wait > 0 and t_idx < self.time_settings.num_timepoints - 1:
                logger.info(f"Waiting {t_wait/60:.2f} minutes until the next time point")
                time.sleep(t_wait)

        self._ls_acq_obj.mark_finished()
        self._lf_acq_obj.mark_finished()

        logger.debug('Waiting for acquisition to finish')

        self._ls_acq_obj.await_completion()
        logger.debug('Light-sheet acquisition finished')
        self._lf_acq_obj.await_completion()
        logger.debug('Label-free acquisition finished')

        # Close ndtiff dataset - not sure why this is necessary
        self._lf_acq_obj.get_dataset().close()
        self._ls_acq_obj.get_dataset().close()

        # Clean up pycromanager acquisition objects
        self._lf_acq_obj = None
        self._ls_acq_obj = None

        logger.info('Acquisition finished')

    def await_cz_acq_completion(self):
        # LS acq time
        num_slices = self.ls_acq.slice_settings.num_slices
        slice_acq_rate = self.ls_acq.slice_settings.acquisition_rate  # list
        num_channels = self.ls_acq.channel_settings.num_channels
        ls_acq_time = sum(
            [num_slices / rate for rate in slice_acq_rate]
        ) + LS_CHANGE_TIME / 1000 * (num_channels - 1)

        # LF acq time
        num_slices = self.lf_acq.slice_settings.num_slices
        slice_acq_rate = self.lf_acq.slice_settings.acquisition_rate  # float
        num_channels = self.lf_acq.channel_settings.num_channels
        lf_acq_time = num_slices / slice_acq_rate * num_channels + LC_CHANGE_TIME / 1000 * (
            num_channels - 1
        )

        wait_time = np.ceil(np.maximum(ls_acq_time, lf_acq_time))
        time.sleep(wait_time)

    def abort_stalled_acquisition(self):
        buffer_time = 5
        lf_acq_aborted = False
        ls_acq_aborted = False

        t_start = time.time()
        while (
            not all((config.lf_acq_finished, config.ls_acq_finished))
            and (time.time() - t_start) < buffer_time
        ):
            time.sleep(0.2)

        # TODO: a lot of hardcoded values here
        if not config.lf_acq_finished:
            # abort LF acq
            lf_acq_aborted = True
            camera = 'Camera' if self._demo_run else 'Oryx'
            sequenced_stages = []
            if self.lf_acq.slice_settings.use_sequencing:
                sequenced_stages.append(self.lf_acq.slice_settings.z_stage_name)
            if (
                self.lf_acq.channel_settings.use_sequencing
                and self.lf_acq.channel_settings.num_channels > 1
                and not self._demo_run
            ):
                sequenced_stages.extend(['TS1_DAC01', 'TS1_DAC02'])
            microscope_operations.abort_acquisition_sequence(
                self.lf_acq.mmc, camera, sequenced_stages
            )

        if not config.ls_acq_finished:
            # abort LS acq
            ls_acq_aborted = True
            camera = 'Camera' if self._demo_run else 'Prime BSI Express'
            sequenced_stages = []
            if self.ls_acq.slice_settings.use_sequencing:
                sequenced_stages.append(self.ls_acq.slice_settings.z_stage_name)
            if self.ls_acq.channel_settings.use_sequencing:
                # for now, we don't do channel sequencing on the LS acquisition
                pass
            microscope_operations.abort_acquisition_sequence(
                self.ls_acq.mmc, camera, sequenced_stages
            )

        return lf_acq_aborted, ls_acq_aborted


def _generate_channel_slice_acq_events(channel_settings, slice_settings):
    events = multi_d_acquisition_events(
        num_time_points=1,
        time_interval_s=0,
        z_start=slice_settings.z_start,
        z_end=slice_settings.z_end,
        z_step=slice_settings.z_step,
        channel_group=channel_settings.channel_group,
        channels=channel_settings.channels,
        channel_exposures_ms=channel_settings.exposure_time_ms,
        order="tpcz",
    )

    return events


def _create_acquisition_directory(root_dir: Path, acq_name: str, idx=1) -> Path:
    acq_dir = root_dir / f'{acq_name}_{idx}'
    try:
        acq_dir.mkdir(parents=False, exist_ok=False)
    except OSError:
        return _create_acquisition_directory(root_dir, acq_name, idx + 1)
    return acq_dir<|MERGE_RESOLUTION|>--- conflicted
+++ resolved
@@ -823,15 +823,8 @@
             lf_post_camera_hook_fn = partial(
                 start_daq_counters, [self._lf_z_ctr_task, self._lf_channel_ctr_task]
             )
-<<<<<<< HEAD
         lf_post_hardware_hook_fn = log_acquisition_start
-        lf_image_saved_fn = None
-=======
-        lf_post_hardware_hook_fn = partial(
-            log_acquisition_start, self.position_settings.position_labels
-        )
         lf_image_saved_fn = check_lf_acq_finished
->>>>>>> 0cf61f46
 
         # define LF acquisition
         self._lf_acq_obj = Acquisition(
