--- conflicted
+++ resolved
@@ -896,36 +896,10 @@
         # acquire stacks at different galvo positions
         for p_idx, p in enumerate(galvo_range):
             # set galvo position
-<<<<<<< HEAD
-            # mmc.set_position(galvo, p0 + p)
-=======
->>>>>>> 3ba7bfac
             microscope_operations.set_z_position(mmc, galvo, p0 + p)
 
             # acquire defocus stack
             if use_pycromanager:
-<<<<<<< HEAD
-                # mmc.set_position(z_stage, z_range[0])  # prep o3 stage
-                microscope_operations.set_z_position(mmc, z_stage, z_range[0])
-                logger.debug('Starting pycromanager O3 autofocus acquisition')
-                # TODO: may need to abort stalled acquisitions
-                with Acquisition(
-                    tempdir.name, f'ls_refocus_p{p_idx}', port=LS_ZMQ_PORT, show_display=False
-                ) as acq:
-                    acq.acquire(
-                        multi_d_acquisition_events(
-                            z_start=z_range[0],
-                            z_end=z_range[-1],
-                            z_step=z_range[1] - z_range[0],
-                        ),
-                    )
-                logger.debug('Pycromanager acquisition finished. Fetching data')
-                ds = acq.get_dataset()
-                data.append(np.asarray(ds.as_array()))
-                logger.debug('Data retrieved. Closing dataset')
-                ds.close()
-                # mmc.set_position(z_stage, z_range[len(z_range) // 2])  # reset o3 stage
-=======
                 global acq_finished
                 acq_finished = False
                 acq_fps = 20
@@ -970,7 +944,6 @@
                     acq.await_completion()  # Cleanup
                     acq.get_dataset().close()  # Close dataset
 
->>>>>>> 3ba7bfac
                 microscope_operations.set_z_position(mmc, z_stage, z_range[len(z_range) // 2])
             else:
                 z_stack = microscope_operations.acquire_defocus_stack(
@@ -988,10 +961,6 @@
         )
 
         # Reset galvo
-<<<<<<< HEAD
-        # mmc.set_position(galvo, p0)
-=======
->>>>>>> 3ba7bfac
         microscope_operations.set_z_position(mmc, galvo, p0)
 
         # Reset shutter
