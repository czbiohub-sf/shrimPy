--- conflicted
+++ resolved
@@ -904,15 +904,6 @@
             if use_pycromanager:
                 global acq_finished
                 acq_finished = False
-<<<<<<< HEAD
-                acq_fps = 20
-                camera = 'Prime BSI Express'
-                num_slices = len(z_range)
-                acq_duration = num_slices / acq_fps + 5  # Extra buffer time
-                def check_acq_finished(axes, dataset):
-                    global acq_finished
-                    if axes['z'] == num_slices-1:
-=======
                 acq_fps = 20  # TODO: hardcoded for now
                 camera = 'Prime BSI Express'
                 num_slices = len(z_range)
@@ -921,7 +912,6 @@
                 def check_acq_finished(axes, dataset):
                     global acq_finished
                     if axes['z'] == num_slices - 1:
->>>>>>> 21050dd1
                         acq_finished = True
 
                 microscope_operations.set_z_position(mmc, z_stage, z_range[0])
@@ -937,11 +927,7 @@
                     f'ls_refocus_p{p_idx}',
                     port=LS_ZMQ_PORT,
                     image_saved_fn=check_acq_finished,
-<<<<<<< HEAD
-                    show_display=False
-=======
                     show_display=False,
->>>>>>> 21050dd1
                 )
                 acq.acquire(events)
                 acq.mark_finished()
