import logging
import os
import time

from copy import deepcopy
from dataclasses import asdict
from datetime import datetime
from functools import partial
<<<<<<< HEAD
from typing import Iterable
=======
from pathlib import Path
from typing import Iterable, Union
>>>>>>> 8457ff7a

import nidaqmx
import numpy as np
import tifffile

from nidaqmx.constants import Slope
from pycromanager import Acquisition, Core, Studio, multi_d_acquisition_events, start_headless
from waveorder.focus import focus_from_transverse_band

from mantis.acquisition import microscope_operations
from mantis.acquisition.logger import configure_logger, log_conda_environment

# isort: off
from mantis.acquisition.AcquisitionSettings import (
    TimeSettings,
    PositionSettings,
    ChannelSettings,
    SliceSettings,
    MicroscopeSettings,
)
from mantis.acquisition.hook_functions.pre_hardware_hook_functions import (
    log_preparing_acquisition,
    log_preparing_acquisition_check_counter,
    check_num_counter_samples,
)
from mantis.acquisition.hook_functions.post_hardware_hook_functions import (
    log_acquisition_start,
    update_daq_freq,
)
from mantis.acquisition.hook_functions.post_camera_hook_functions import (
    start_daq_counters,
)

# isort: on


# Define constants
LF_ZMQ_PORT = 4827
LS_ZMQ_PORT = 5827  # we need to space out port numbers a bit
LS_POST_READOUT_DELAY = 0.05  # delay before acquiring next frame, in ms
MCL_STEP_TIME = 1.5  # in ms
LC_CHANGE_TIME = 20  # in ms
LS_CHANGE_TIME = 200  # time needed to change LS filter wheel, in ms
LS_KIM101_SN = 74000291
LF_KIM101_SN = 74000565

NA_DETECTION = 1.35
LS_PIXEL_SIZE = 6.5 / (40 * 1.4)  # in um

logger = logging.getLogger(__name__)


class BaseChannelSliceAcquisition(object):
    """
    Base class which handles setup of the label-free or light-sheet acquisition

    Parameters
    ----------
    enabled : bool, optional
        Flag if acquisition should be enabled, by default True
    mm_app_path : str, optional
        Path to Micro-manager which will be launched in headless mode, by default None
    mm_config_file : str, optional
        Path to config file for the headless acquisition, by default None
    zmq_port : int, optional
        ZeroMQ port of the acquisition, by default 4827
    core_log_path : str, optional
        Path where the headless acquisition core logs will be saved, by default ''
    """

    def __init__(
        self,
        enabled: bool = True,
        mm_app_path: str = None,
        mm_config_file: str = None,
        zmq_port: int = 4827,
        core_log_path: str = '',
    ):
        self.enabled = enabled
        self._channel_settings = ChannelSettings()
        self._slice_settings = SliceSettings()
        self._microscope_settings = MicroscopeSettings()
        self.headless = False if mm_app_path is None else True
        self.type = 'light-sheet' if self.headless else 'label-free'
        self.mmc = None
        self.mmStudio = None
        self.o3_stage = None

        logger.debug(f'Initializing {self.type} acquisition engine')
        if enabled:
            if self.headless:
                java_loc = None
                if "JAVA_HOME" in os.environ:
                    java_loc = os.environ["JAVA_HOME"]

                logger.debug(f'Starting headless Micro-Manager instance on port {zmq_port}')
                logger.debug(f'Core logs will be saved at: {core_log_path}')
                start_headless(
                    mm_app_path,
                    mm_config_file,
                    java_loc=java_loc,
                    port=zmq_port,
                    core_log_path=core_log_path,
                    buffer_size_mb=2048,
                )

            logger.debug(f'Connecting to Micro-Manager on port {zmq_port}')

            self.mmc = Core(port=zmq_port)

            # headless MM instance doesn't have a studio object
            if not self.headless:
                self.mmStudio = Studio(port=zmq_port)

            logger.debug('Successfully connected to Micro-Manager')
            logger.debug(f'{self.mmc.get_version_info()}')  # MMCore Version

            if not self.headless:
                logger.debug(f'MM Studio version: {self.mmStudio.compat().get_version()}')
        else:
            logger.info(f'{self.type.capitalize()} acquisition is not enabled')

    @property
    def channel_settings(self):
        return self._channel_settings

    @property
    def slice_settings(self):
        return self._slice_settings

    @property
    def microscope_settings(self):
        return self._microscope_settings

    @channel_settings.setter
    def channel_settings(self, settings: ChannelSettings):
        logger.debug(
            f'{self.type.capitalize()} acquisition will have the following settings: {asdict(settings)}'
        )
        self._channel_settings = settings

    @slice_settings.setter
    def slice_settings(self, settings: SliceSettings):
        settings_dict = {key: val for key, val in asdict(settings).items() if key != 'z_range'}
        logger.debug(
            f'{self.type.capitalize()} acquisition will have the following settings: {settings_dict}'
        )
        self._slice_settings = settings

    @microscope_settings.setter
    def microscope_settings(self, settings: MicroscopeSettings):
        logger.debug(
            f'{self.type.capitalize()} acquisition will have the following settings: {asdict(settings)}'
        )
        self._microscope_settings = settings

    def setup(self):
        """
        Apply acquisition settings as specified by the class properties
        """
        if self.enabled:
            # Apply microscope config settings
            for settings in self.microscope_settings.config_group_settings:
                microscope_operations.set_config(
                    self.mmc, settings.config_group, settings.config_name
                )

            # Apply microscope device property settings
            for settings in self.microscope_settings.device_property_settings:
                microscope_operations.set_property(
                    self.mmc,
                    settings.device_name,
                    settings.property_name,
                    settings.property_value,
                )

            # Apply ROI
            if self.microscope_settings.roi is not None:
                microscope_operations.set_roi(self.mmc, self.microscope_settings.roi)

            # Setup z scan stage
            microscope_operations.set_property(
                self.mmc, 'Core', 'Focus', self.slice_settings.z_stage_name
            )

            # Setup O3 scan stage
            if self.microscope_settings.use_o3_refocus:
                self.o3_stage = microscope_operations.setup_kim101_stage(LS_KIM101_SN)

            # Note: sequencing should be turned off by default
            # Setup z sequencing
            if self.slice_settings.use_sequencing:
                for settings in self.microscope_settings.z_sequencing_settings:
                    microscope_operations.set_property(
                        self.mmc,
                        settings.device_name,
                        settings.property_name,
                        settings.property_value,
                    )

            # Setup channel sequencing
            if self.channel_settings.use_sequencing:
                for settings in self.microscope_settings.channel_sequencing_settings:
                    microscope_operations.set_property(
                        self.mmc,
                        settings.device_name,
                        settings.property_name,
                        settings.property_value,
                    )

    def reset(self):
        """
        Reset the microscope device properties, typically at the end of the acquisition
        """
        if self.enabled:
            # Reset device property settings
            for settings in self.microscope_settings.reset_device_properties:
                microscope_operations.set_property(
                    self.mmc,
                    settings.device_name,
                    settings.property_name,
                    settings.property_value,
                )


class MantisAcquisition(object):
    """
    Acquisition class for simultaneous label-free and light-sheet acquisition on
    the mantis microscope.

    Parameters
    ----------
    acquisition_directory : str or PathLike
        Directory where acquired data will be saved
    acquisition_name : str
        Name of the acquisition
    mm_app_path : str, optional
        Path to Micro-manager installation directory which runs the light-sheet
        acquisition, by default 'C:\\Program Files\\Micro-Manager-nightly'
    config_file : str, optional
        Path to config file which runs the light-sheet acquisition, by default
        'C:\\CompMicro_MMConfigs\\mantis\\mantis-LS.cfg'
    enable_ls_acq : bool, optional
        Set to False if only acquiring label-free data, by default True
    enable_lf_acq : bool, optional
        Set to False if only acquiring fluorescence light-sheet data, by default
        True
    demo_run : bool, optional
        Set to True if using the MicroManager demo config, by default False
    verbose : bool, optional
        By default False

    Examples
    -----
    This class should be used with a context manager for proper cleanup of the
    acquisition:

    >>> with MantisAcquisition(...) as acq:
            # define acquisition settings
            acq.time_settings = TimeSettings(...)
            acq.lf_acq.channel_settings = ChannelSettings(...)
            ...

            acq.setup()
            acq.acquire()
    """

    def __init__(
        self,
        acquisition_directory: Union[str, os.PathLike],
        acquisition_name: str,
        mm_app_path: str = r'C:\\Program Files\\Micro-Manager-nightly',
        mm_config_file: str = r'C:\\CompMicro_MMConfigs\\mantis\\mantis-LS.cfg',
        enable_ls_acq: bool = True,
        enable_lf_acq: bool = True,
        demo_run: bool = False,
        verbose: bool = False,
    ) -> None:

        self._root_dir = Path(acquisition_directory).resolve()
        self._acq_name = acquisition_name
        self._demo_run = demo_run
        self._verbose = verbose

        if not enable_lf_acq or not enable_ls_acq:
            raise Exception('Disabling LF or LS acquisition is not currently supported')

        # Create acquisition directory and log directory
        self._acq_dir = _create_acquisition_directory(self._root_dir, self._acq_name)
<<<<<<< HEAD
        self._logs_dir = os.path.join(self._acq_dir, 'logs')
        os.mkdir(self._logs_dir)

        # Setup logger
        timestamp = datetime.now().strftime("%Y%m%dT%H%M%S")
        acq_log_path = os.path.join(self._logs_dir, f'mantis_acquisition_log_{timestamp}.txt')
=======
        self._logs_dir = self._acq_dir / 'logs'
        self._logs_dir.mkdir()

        # Setup logger
        timestamp = datetime.now().strftime("%Y%m%dT%H%M%S")
        acq_log_path = self._logs_dir / f'mantis_acquisition_log_{timestamp}.txt'
>>>>>>> 8457ff7a
        configure_logger(acq_log_path)

        if self._demo_run:
            logger.info('NOTE: This is a demo run')
        logger.debug(f'Starting mantis acquisition log at: {acq_log_path}')

        # Log conda environment
        outs, errs = log_conda_environment(
<<<<<<< HEAD
            os.path.join(self._logs_dir, f'conda_environment_log_{timestamp}.txt')
=======
            self._logs_dir / f'conda_environment_log_{timestamp}.txt'
>>>>>>> 8457ff7a
        )
        if errs is None:
            logger.debug(outs.decode('ascii').strip())
        else:
            logger.error(errs.decode('ascii'))

        # initialize time and position settings
        self._time_settings = TimeSettings()
        self._position_settings = PositionSettings()

        # Connect to MM running LF acq
        self.lf_acq = BaseChannelSliceAcquisition(
            enabled=enable_lf_acq,
            zmq_port=LF_ZMQ_PORT,
        )

        # Connect to MM running LS acq
        self.ls_acq = BaseChannelSliceAcquisition(
            enabled=enable_ls_acq,
            mm_app_path=mm_app_path,
            mm_config_file=mm_config_file,
            zmq_port=LS_ZMQ_PORT,
            core_log_path=Path(mm_app_path) / 'CoreLogs' / f'CoreLog{timestamp}_headless.txt',
        )

    @property
    def time_settings(self):
        return self._time_settings

    @property
    def position_settings(self):
        return self._position_settings

    @time_settings.setter
    def time_settings(self, settings: TimeSettings):
        logger.debug(
            f'Mantis acquisition will have the following settings: {asdict(settings)}'
        )
        self._time_settings = settings

    @position_settings.setter
    def position_settings(self, settings: PositionSettings):
        logger.debug(
            f'Mantis acquisition will have the following settings: {asdict(settings)}'
        )
        self._position_settings = settings

    def __enter__(self):
        return self

    def __exit__(self, exc_type, exc_val, exc_tb):
        self.close()

    def close(self):
        # Shut down DAQ
        if not self._demo_run:
            self.cleanup_daq()

        # Reset LF and LS acquisitions
        self.lf_acq.reset()
        self.ls_acq.reset()

        # Close PM bridges - call to cleanup blocks exit!
        # cleanup()

    def update_position_settings(self):
        """
        Fetch positions defined in the Micro-manager Position List Manager
        """
        mm_pos_list = self.lf_acq.mmStudio.get_position_list_manager().get_position_list()
        mm_number_of_positions = mm_pos_list.get_number_of_positions()
        autofocus_stage = self.lf_acq.microscope_settings.autofocus_stage

        if self.position_settings.num_positions == 0:
            if mm_number_of_positions > 0:
                logger.debug('Fetching position list from Micro-manager')

                xyz_position_list, position_labels = microscope_operations.get_position_list(
                    self.lf_acq.mmStudio, autofocus_stage
                )
            else:
                logger.debug('Fetching current position from Micro-manager')

                xyz_position_list = [
                    (
                        self.lf_acq.mmc.get_x_position(),
                        self.lf_acq.mmc.get_y_position(),
                        self.lf_acq.mmc.get_position(autofocus_stage)
                        if autofocus_stage
                        else None,
                    )
                ]
                position_labels = ['Current']

            self.position_settings = PositionSettings(
                xyz_positions=xyz_position_list,
                position_labels=position_labels,
            )

    def setup_daq(self):
        """
        Setup the NI DAQ to output trigger pulses for the label-free and
        light-sheet acquisitions. Acquisition can be sequenced across z slices
        and channels
        """
        if self._demo_run:
            # Set approximate demo camera acquisition rate for use in await_cz_acq_completion
            self.lf_acq.slice_settings.acquisition_rate = 10
            self.ls_acq.slice_settings.acquisition_rate = [
                10
            ] * self.ls_acq.channel_settings.num_channels
            logger.debug('DAQ setup is not supported in demo mode')
            return

        # Determine label-free acq timing
        oryx_framerate = float(self.lf_acq.mmc.get_property('Oryx', 'Frame Rate'))
        # assumes all channels have the same exposure time
        self.lf_acq.slice_settings.acquisition_rate = np.minimum(
            1000 / (self.lf_acq.channel_settings.exposure_time_ms[0] + MCL_STEP_TIME),
            np.floor(oryx_framerate),
        )
        self.lf_acq.channel_settings.acquisition_rate = 1 / (
            self.lf_acq.slice_settings.num_slices / self.lf_acq.slice_settings.acquisition_rate
            + LC_CHANGE_TIME / 1000
        )
        logger.debug(f'Maximum Oryx acquisition framerate: {oryx_framerate:.6f}')
        logger.debug(
            f'Current label-free slice acquisition rate: {self.lf_acq.slice_settings.acquisition_rate:.6f}'
        )
        logger.debug(
            f'Current label-free channel acquisition rate: {self.lf_acq.channel_settings.acquisition_rate:.6f}'
        )

        # Determine light-sheet acq timing
        ls_readout_time_ms = np.around(
            float(self.ls_acq.mmc.get_property('Prime BSI Express', 'Timing-ReadoutTimeNs'))
            * 1e-6,
            decimals=3,
        )
        _cam_max_fps = int(np.around(1000 / ls_readout_time_ms))
        for ls_exp_time in self.ls_acq.channel_settings.exposure_time_ms:
            assert (
                ls_readout_time_ms < ls_exp_time
            ), f'Exposure time needs to be greater than the {ls_readout_time_ms} ms sensor readout time'
        self.ls_acq.slice_settings.acquisition_rate = [
            1000 / (exp + ls_readout_time_ms + LS_POST_READOUT_DELAY)
            for exp in self.ls_acq.channel_settings.exposure_time_ms
        ]
        # self.ls_acq.channel_settings.acquisition_rate = [
        #     1 / (self.ls_acq.slice_settings.num_slices/acq_rate + LS_CHANGE_TIME/1000)
        #     for acq_rate in self.ls_acq.slice_settings.acquisition_rate
        # ]
        acq_rates = list(np.around(self.ls_acq.slice_settings.acquisition_rate, decimals=6))
        logger.debug(f'Maximum Prime BSI Express acquisition framerate: ~{_cam_max_fps}')
        logger.debug(f'Current light-sheet slice acquisition rate: {acq_rates}')
        # logger.debug(f'Current light-sheet channel acquisition rate: ~{self.ls_acq.channel_settings.acquisition_rate}')

        # LF channel trigger - accommodates longer LC switching times
        self._lf_channel_ctr_task = nidaqmx.Task('LF Channel Counter')
        microscope_operations.setup_daq_counter(
            self._lf_channel_ctr_task,
            co_channel='cDAQ1/_ctr0',
            freq=self.lf_acq.channel_settings.acquisition_rate,
            duty_cycle=0.1,
            samples_per_channel=self.lf_acq.channel_settings.num_channels,
            pulse_terminal='/cDAQ1/Ctr0InternalOutput',
        )

        # Sutter filter wheel is not capable of sequencing, so no need for channel sync here
        # # LS channel trigger
        # self._ls_channel_ctr_task = nidaqmx.Task('LS Channel Counter')
        # ls_channel_ctr = microscope_operations.setup_daq_counter(
        #     self._ls_channel_ctr_task,
        #     co_channel='cDAQ1/_ctr1',
        #     freq=self.ls_acq.channel_settings.acquisition_rate,
        #     duty_cycle=0.1,
        #     samples_per_channel=self.ls_acq.channel_settings.num_channels,
        #     pulse_terminal='/cDAQ1/Ctr1InternalOutput')

        # LF Z trigger
        self._lf_z_ctr_task = nidaqmx.Task('LF Z Counter')
        microscope_operations.setup_daq_counter(
            self._lf_z_ctr_task,
            co_channel='cDAQ1/_ctr2',
            freq=self.lf_acq.slice_settings.acquisition_rate,
            duty_cycle=0.1,
            samples_per_channel=self.lf_acq.slice_settings.num_slices,
            pulse_terminal='/cDAQ1/PFI0',
        )

        # LS Z trigger
        # LS Z counter will start with a software command
        # Counter frequency is updated for each channel in post-camera hook fn
        self._ls_z_ctr_task = nidaqmx.Task('LS Z Counter')
        microscope_operations.setup_daq_counter(
            self._ls_z_ctr_task,
            co_channel='cDAQ1/_ctr3',
            freq=self.ls_acq.slice_settings.acquisition_rate[0],
            duty_cycle=0.1,
            samples_per_channel=self.ls_acq.slice_settings.num_slices,
            pulse_terminal='/cDAQ1/PFI1',
        )

        # # The LF Channel counter task serve as a master start trigger
        # # LF Channel counter triggers LS Channel counter
        # logger.debug('Setting up LF Channel counter as start trigger for LS Channel counter')
        # self._ls_channel_ctr_task.triggers.start_trigger.cfg_dig_edge_start_trig(
        #     trigger_source='/cDAQ1/Ctr0InternalOutput',
        #     trigger_edge=Slope.RISING)

        # # LS Channel counter triggers LS Z counter
        # logger.debug('Setting up LS Channel counter as start trigger for LS Z counter')
        # self._ls_z_ctr_task.triggers.start_trigger.cfg_dig_edge_start_trig(
        #     trigger_source='/cDAQ1/Ctr1InternalOutput',
        #     trigger_edge=Slope.RISING)
        # # will always return is_task_done = False after counter is started
        # logger.debug('Setting up LS Z counter as retriggerable')
        # self._ls_z_ctr_task.triggers.start_trigger.retriggerable = True

        # LF Channel counter triggers LF Z counter
        logger.debug('Setting up LF Channel counter as start trigger for LF Z counter')
        self._lf_z_ctr_task.triggers.start_trigger.cfg_dig_edge_start_trig(
            trigger_source='/cDAQ1/Ctr0InternalOutput', trigger_edge=Slope.RISING
        )
        # will always return is_task_done = False after counter is started
        logger.debug('Setting up LF Z counter as retriggerable')
        self._lf_z_ctr_task.triggers.start_trigger.retriggerable = True

    def cleanup_daq(self):
        logger.debug('Stopping DAQ counter tasks')
        if self.ls_acq.enabled:
            self._ls_z_ctr_task.stop()
            self._ls_z_ctr_task.close()

        if self.lf_acq.enabled:
            self._lf_z_ctr_task.stop()
            self._lf_z_ctr_task.close()
            self._lf_channel_ctr_task.stop()
            self._lf_channel_ctr_task.close()

    def setup_autofocus(self):
        if self.lf_acq.microscope_settings.use_autofocus:
            autofocus_method = self.lf_acq.microscope_settings.autofocus_method
            logger.debug(f'Setting autofocus method as {autofocus_method}')
            self.lf_acq.mmc.set_auto_focus_device(autofocus_method)
        else:
            logger.debug('Autofocus is not enabled')

    def go_to_position(self, position_index: int):
        # Move slowly for short distances such that autofocus can stay engaged.
        # Autofocus typically fails when moving long distances, so we can move
        # quickly and re-engage
        slow_speed = 2.0
        fast_speed = 5.75
        short_distance = 2000  # in um
        p_label = self.position_settings.position_labels[position_index]

        # only change stage speed if using autofocus
        if self.lf_acq.microscope_settings.use_autofocus and not self._demo_run:
            current_xy_position = np.asarray(
                [self.lf_acq.mmc.get_x_position(), self.lf_acq.mmc.get_y_position()]
            )
            target_xy_position = np.asarray(
                self.position_settings.xyz_positions[position_index][:2]
            )
            distance = np.linalg.norm(target_xy_position - current_xy_position)

            speed = slow_speed if distance < short_distance else fast_speed
            microscope_operations.set_property(
                self.lf_acq.mmc, 'XYStage:XY:31', 'MotorSpeedX-S(mm/s)', speed
            )
            microscope_operations.set_property(
                self.lf_acq.mmc, 'XYStage:XY:31', 'MotorSpeedY-S(mm/s)', speed
            )

        logger.debug(
            f'Moving to position {p_label} with coordinates {self.position_settings.xyz_positions[position_index]}'
        )
        microscope_operations.set_xy_position(
            self.lf_acq.mmc, self.position_settings.xyz_positions[position_index][:2]
        )
        microscope_operations.wait_for_device(
            self.lf_acq.mmc, self.lf_acq.mmc.get_xy_stage_device()
        )

        # Note: only set the z position if not using autofocus. Calling
        # set_z_position will disengage continuous autofocus. The autofocus
        # algorithm sets the z position independently
        if not self.lf_acq.microscope_settings.use_autofocus:
            if self.lf_acq.microscope_settings.autofocus_stage:
                microscope_operations.set_z_position(
                    self.lf_acq.mmc,
                    self.lf_acq.microscope_settings.autofocus_stage,
                    self.position_settings.xyz_positions[position_index][2],
                )
                microscope_operations.wait_for_device(
                    self.lf_acq.mmc,
                    self.lf_acq.microscope_settings.autofocus_stage,
                )

    @staticmethod
    def acquire_ls_defocus_stack(
        mmc: Core,
        z_stage,
        z_range: Iterable,
        galvo: str,
        galvo_range: Iterable,
        config_group: str = None,
        config_name: str = None,
    ):
        """Acquire defocus stacks at different galvo positions and return image data

        Parameters
        ----------
        mmc : Core
        mmStudio : Studio
        z_stage : str or KinesisPiezoMotor
        z_range : Iterable
        galvo : str
        galvo_range : Iterable
        config_group : str, optional
        config_name : str, optional

        Returns
        -------
        data : np.array

        """
        data = []

        # Set config
        if config_name is not None:
            mmc.set_config(config_group, config_name)
            mmc.wait_for_config(config_group, config_name)

        # Open shutter
        auto_shutter_state, shutter_state = microscope_operations.get_shutter_state(mmc)
        microscope_operations.open_shutter(mmc)

        # get galvo starting position
        p0 = mmc.get_position(galvo)

        # set camera to internal trigger
        # TODO: do this properly, context manager?
        microscope_operations.set_property(
            mmc, 'Prime BSI Express', 'TriggerMode', 'Internal Trigger'
        )

        # acquire stack at different galvo positions
        for p_idx, p in enumerate(galvo_range):
            # set galvo position
            mmc.set_position(galvo, p0 + p)

            # acquire defocus stack
            z_stack = microscope_operations.acquire_defocus_stack(mmc, z_stage, z_range)
            data.append(z_stack)

        # Reset camera triggering
        microscope_operations.set_property(
            mmc, 'Prime BSI Express', 'TriggerMode', 'Edge Trigger'
        )

        # Reset galvo
        mmc.set_position(galvo, p0)

        # Reset shutter
        microscope_operations.reset_shutter(mmc, auto_shutter_state, shutter_state)

        return np.asarray(data)

    def refocus_ls_path(self):
        logger.info('Running O3 refocus algorithm on light-sheet arm')

        # Define O3 z range
        # 1 step is approx 20 nm, 15 steps are 300 nm which is sub-Nyquist sampling
        # The stack starts away from O2 and moves closer
        o3_z_start = -105
        o3_z_end = 105
        o3_z_step = 15
        o3_z_range = np.arange(o3_z_start, o3_z_end + o3_z_step, o3_z_step)

        # Define relative travel limits, in steps
        o3_z_stage = self.ls_acq.o3_stage
        target_z_position = o3_z_stage.true_position + o3_z_range
        max_z_position = 500  # O3 is allowed to travel ~10 um towards O2
        min_z_position = -1000  # O3 is allowed to travel ~20 um away from O2
        if np.any(target_z_position > max_z_position) or np.any(
            target_z_position < min_z_position
        ):
            logger.error('O3 relative travel limits will be exceeded. Aborting O3 refocus.')
            return

        # Define galvo range, i.e. galvo positions at which O3 defocus stacks
        # are acquired, here at 30%, 50%, and 70% of galvo range. Should be odd number
        galvo_scan_range = self.ls_acq.slice_settings.z_range
        len_galvo_scan_range = len(galvo_scan_range)
        galvo_range = [
            galvo_scan_range[int(0.3 * len_galvo_scan_range)],
            galvo_scan_range[int(0.5 * len_galvo_scan_range)],
            galvo_scan_range[int(0.7 * len_galvo_scan_range)],
        ]

        # Acquire defocus stacks at several galvo positions
        data = self.acquire_ls_defocus_stack(
            mmc=self.ls_acq.mmc,
            z_stage=o3_z_stage,
            z_range=o3_z_range,
            galvo=self.ls_acq.slice_settings.z_stage_name,
            galvo_range=galvo_range,
            config_group=self.ls_acq.microscope_settings.o3_refocus_config.config_group,
            config_name=self.ls_acq.microscope_settings.o3_refocus_config.config_name,
        )

        # Save acquired stacks in logs
        timestamp = datetime.now().strftime("%Y%m%dT%H%M%S")
        tifffile.imwrite(
<<<<<<< HEAD
            os.path.join(self._logs_dir, f'ls_refocus_data_{timestamp}.ome.tif'),
=======
            self._logs_dir / f'ls_refocus_data_{timestamp}.ome.tif',
>>>>>>> 8457ff7a
            np.expand_dims(data, -3).astype('uint16'),
        )

        # Find in-focus slice
        wavelength = 0.55  # in um, approx
        # works well to distinguish between noise and sample when using z_step = 15
        # the idea is that true features in the sample will come in focus slowly
        threshold_FWHM = 3.0

        focus_indices = []
        for stack_idx, stack in enumerate(data):
            idx = focus_from_transverse_band(
                stack,
                NA_det=NA_DETECTION,
                lambda_ill=wavelength,
                pixel_size=LS_PIXEL_SIZE,
                threshold_FWHM=threshold_FWHM,
<<<<<<< HEAD
                plot_path=os.path.join(
                    self._logs_dir, f'ls_refocus_plot_{timestamp}_Pos{stack_idx}.png'
                ),
=======
                plot_path=self._logs_dir / f'ls_refocus_plot_{timestamp}_Pos{stack_idx}.png',
>>>>>>> 8457ff7a
            )
            focus_indices.append(idx)
        logger.debug(
            'Stacks at galvo positions %s are in focus at slice %s',
            np.round(galvo_range, 3),
            focus_indices,
        )

        # Refocus O3
        # Some focus_indices may be None, e.g. if there is no sample
        valid_focus_indices = [idx for idx in focus_indices if idx is not None]
        if valid_focus_indices:
            focus_idx = int(np.median(valid_focus_indices))
            o3_displacement = int(o3_z_range[focus_idx])

            logger.info(f'Moving O3 by {o3_displacement} steps')
            microscope_operations.set_relative_kim101_position(
                self.ls_acq.o3_stage, o3_displacement
            )
        else:
            logger.error(
                'Could not determine the correct O3 in-focus position. O3 will not move'
            )

    def setup(self):
        """
        Setup the mantis acquisition. This method sets up the label-free
        acquisition, the light-sheet acquisition, the NI DAQ, the autofocus, and
        fetches positions defined in the Micro-manager Position List Manager
        """

        logger.info('Setting up acquisition')

        logger.debug('Setting up label-free acquisition')
        self.lf_acq.setup()
        logger.debug('Finished setting up label-free acquisition')

        logger.debug('Setting up light-sheet acquisition')
        self.ls_acq.setup()
        logger.debug('Finished setting up light-sheet acquisition')

        logger.debug('Setting up DAQ')
        self.setup_daq()
        logger.debug('Finished setting up DAQ')

        logger.debug('Setting up autofocus')
        self.setup_autofocus()
        logger.debug('Finished setting up autofocus')

        self.update_position_settings()

    def acquire(self):
        """
        Simultaneously acquire label-free and light-sheet data over multiple
        positions and time points.
        """

        # define LF hook functions
        if self._demo_run:
            lf_pre_hardware_hook_fn = partial(
                log_preparing_acquisition, self.position_settings.position_labels
            )
            lf_post_camera_hook_fn = None
        else:
            lf_pre_hardware_hook_fn = partial(
                log_preparing_acquisition_check_counter,
                self.position_settings.position_labels,
                [self._lf_z_ctr_task, self._lf_channel_ctr_task],
            )
            lf_post_camera_hook_fn = partial(
                start_daq_counters, [self._lf_z_ctr_task, self._lf_channel_ctr_task]
            )
        lf_post_hardware_hook_fn = partial(
            log_acquisition_start, self.position_settings.position_labels
        )
        lf_image_saved_fn = None

        # define LF acquisition
        lf_acq = Acquisition(
            directory=self._acq_dir,
            name=f'{self._acq_name}_labelfree',
            port=LF_ZMQ_PORT,
            pre_hardware_hook_fn=lf_pre_hardware_hook_fn,
            post_hardware_hook_fn=lf_post_hardware_hook_fn,
            post_camera_hook_fn=lf_post_camera_hook_fn,
            image_saved_fn=lf_image_saved_fn,  # data processing and display
            show_display=False,
        )

        # define LS hook functions
        if self._demo_run:
            ls_pre_hardware_hook_fn = None
            ls_post_hardware_hook_fn = None
            ls_post_camera_hook_fn = None
        else:
            ls_pre_hardware_hook_fn = partial(check_num_counter_samples, [self._ls_z_ctr_task])
            ls_post_hardware_hook_fn = partial(
                update_daq_freq,
                self._ls_z_ctr_task,
                self.ls_acq.channel_settings.channels,
                self.ls_acq.slice_settings.acquisition_rate,
            )
            ls_post_camera_hook_fn = partial(start_daq_counters, [self._ls_z_ctr_task])
        ls_image_saved_fn = None

        # define LS acquisition
        ls_acq = Acquisition(
            directory=self._acq_dir,
            name=f'{self._acq_name}_lightsheet',
            port=LS_ZMQ_PORT,
            pre_hardware_hook_fn=ls_pre_hardware_hook_fn,
            post_hardware_hook_fn=ls_post_hardware_hook_fn,
            post_camera_hook_fn=ls_post_camera_hook_fn,
            image_saved_fn=ls_image_saved_fn,
            saving_queue_size=500,
            show_display=False,
        )

        # Generate LF acquisition events
        lf_cz_events = _generate_channel_slice_acq_events(
            self.lf_acq.channel_settings, self.lf_acq.slice_settings
        )
        # Generate LS acquisition events
        ls_cz_events = _generate_channel_slice_acq_events(
            self.ls_acq.channel_settings, self.ls_acq.slice_settings
        )

        logger.info('Starting acquisition')
        ls_o3_refocus_time = time.time()
        for t_idx in range(self.time_settings.num_timepoints):
            timepoint_start_time = time.time()
            for p_idx in range(self.position_settings.num_positions):
                p_label = self.position_settings.position_labels[p_idx]

                # move to the given position
                self.go_to_position(p_idx)

                # autofocus
                if self.lf_acq.microscope_settings.use_autofocus:
                    autofocus_success = microscope_operations.autofocus(
                        self.lf_acq.mmc,
                        self.lf_acq.mmStudio,
                        self.lf_acq.microscope_settings.autofocus_stage,
                        self.position_settings.xyz_positions[p_idx][2],
                    )
                    if not autofocus_success:
                        # abort acquisition at this time/position index
                        logger.error(
                            f'Autofocus failed. Aborting acquisition for timepoint {t_idx} at position {p_label}'
                        )
                        continue

                # O3 refocus
                # Failing to refocus O3 will not abort the acquisition at the current PT index
                if self.ls_acq.microscope_settings.use_o3_refocus:
                    current_time = time.time()
                    # Always refocus at the start
                    if (
                        (t_idx == 0 and p_idx == 0)
                        or current_time - ls_o3_refocus_time
                        > self.ls_acq.microscope_settings.o3_refocus_interval_min * 60
                    ):
                        self.refocus_ls_path()
                        ls_o3_refocus_time = current_time

                # start acquisition
                lf_events = deepcopy(lf_cz_events)
                for _event in lf_events:
                    _event['axes']['time'] = t_idx
                    _event['axes']['position'] = p_idx
                    _event['min_start_time'] = 0

                ls_events = deepcopy(ls_cz_events)
                for _event in ls_events:
                    _event['axes']['time'] = t_idx
                    _event['axes']['position'] = p_idx
                    _event['min_start_time'] = 0

                ls_acq.acquire(ls_events)
                lf_acq.acquire(lf_events)

                # wait for CZYX acquisition to finish
                self.await_cz_acq_completion()

            # wait for time interval between time points
            t_wait = self.time_settings.time_interval_s - (time.time() - timepoint_start_time)
            if t_wait > 0 and t_idx < self.time_settings.num_timepoints - 1:
                logger.info(f"Waiting {t_wait/60:.2f} minutes until the next time point")
                time.sleep(t_wait)

        ls_acq.mark_finished()
        lf_acq.mark_finished()

        logger.debug('Waiting for acquisition to finish')

        ls_acq.await_completion()
        logger.debug('Light-sheet acquisition finished')
        lf_acq.await_completion()
        logger.debug('Label-free acquisition finished')

        # TODO: move scan stages to zero

        # Close ndtiff dataset - not sure why this is necessary
        lf_acq._dataset.close()
        ls_acq._dataset.close()

        logger.info('Acquisition finished')

    def await_cz_acq_completion(self):
        buffer_s = 2

        # LS acq time
        num_slices = self.ls_acq.slice_settings.num_slices
        slice_acq_rate = self.ls_acq.slice_settings.acquisition_rate  # list
        num_channels = self.ls_acq.channel_settings.num_channels
        ls_acq_time = (
            sum([num_slices / rate for rate in slice_acq_rate])
            + LS_CHANGE_TIME / 1000 * (num_channels - 1)
            + buffer_s
        )

        # LF acq time
        num_slices = self.lf_acq.slice_settings.num_slices
        slice_acq_rate = self.lf_acq.slice_settings.acquisition_rate  # float
        num_channels = self.lf_acq.channel_settings.num_channels
        lf_acq_time = (
            num_slices / slice_acq_rate * num_channels
            + LC_CHANGE_TIME / 1000 * (num_channels - 1)
            + buffer_s
        )

        wait_time = np.ceil(np.maximum(ls_acq_time, lf_acq_time))
        time.sleep(wait_time)


def _generate_channel_slice_acq_events(channel_settings, slice_settings):
    events = multi_d_acquisition_events(
        num_time_points=1,
        time_interval_s=0,
        z_start=slice_settings.z_start,
        z_end=slice_settings.z_end,
        z_step=slice_settings.z_step,
        channel_group=channel_settings.channel_group,
        channels=channel_settings.channels,
        channel_exposures_ms=channel_settings.exposure_time_ms,
        order="tpcz",
    )

    return events


def _create_acquisition_directory(root_dir: Path, acq_name: str, idx=1) -> Path:
    acq_dir = root_dir / f'{acq_name}_{idx}'
    try:
        acq_dir.mkdir(parents=False, exist_ok=False)
    except OSError:
        return _create_acquisition_directory(root_dir, acq_name, idx + 1)
    return acq_dir<|MERGE_RESOLUTION|>--- conflicted
+++ resolved
@@ -6,12 +6,8 @@
 from dataclasses import asdict
 from datetime import datetime
 from functools import partial
-<<<<<<< HEAD
-from typing import Iterable
-=======
 from pathlib import Path
 from typing import Iterable, Union
->>>>>>> 8457ff7a
 
 import nidaqmx
 import numpy as np
@@ -290,7 +286,6 @@
         demo_run: bool = False,
         verbose: bool = False,
     ) -> None:
-
         self._root_dir = Path(acquisition_directory).resolve()
         self._acq_name = acquisition_name
         self._demo_run = demo_run
@@ -301,21 +296,12 @@
 
         # Create acquisition directory and log directory
         self._acq_dir = _create_acquisition_directory(self._root_dir, self._acq_name)
-<<<<<<< HEAD
-        self._logs_dir = os.path.join(self._acq_dir, 'logs')
-        os.mkdir(self._logs_dir)
-
-        # Setup logger
-        timestamp = datetime.now().strftime("%Y%m%dT%H%M%S")
-        acq_log_path = os.path.join(self._logs_dir, f'mantis_acquisition_log_{timestamp}.txt')
-=======
         self._logs_dir = self._acq_dir / 'logs'
         self._logs_dir.mkdir()
 
         # Setup logger
         timestamp = datetime.now().strftime("%Y%m%dT%H%M%S")
         acq_log_path = self._logs_dir / f'mantis_acquisition_log_{timestamp}.txt'
->>>>>>> 8457ff7a
         configure_logger(acq_log_path)
 
         if self._demo_run:
@@ -324,11 +310,7 @@
 
         # Log conda environment
         outs, errs = log_conda_environment(
-<<<<<<< HEAD
-            os.path.join(self._logs_dir, f'conda_environment_log_{timestamp}.txt')
-=======
             self._logs_dir / f'conda_environment_log_{timestamp}.txt'
->>>>>>> 8457ff7a
         )
         if errs is None:
             logger.debug(outs.decode('ascii').strip())
@@ -745,11 +727,7 @@
         # Save acquired stacks in logs
         timestamp = datetime.now().strftime("%Y%m%dT%H%M%S")
         tifffile.imwrite(
-<<<<<<< HEAD
-            os.path.join(self._logs_dir, f'ls_refocus_data_{timestamp}.ome.tif'),
-=======
             self._logs_dir / f'ls_refocus_data_{timestamp}.ome.tif',
->>>>>>> 8457ff7a
             np.expand_dims(data, -3).astype('uint16'),
         )
 
@@ -767,13 +745,7 @@
                 lambda_ill=wavelength,
                 pixel_size=LS_PIXEL_SIZE,
                 threshold_FWHM=threshold_FWHM,
-<<<<<<< HEAD
-                plot_path=os.path.join(
-                    self._logs_dir, f'ls_refocus_plot_{timestamp}_Pos{stack_idx}.png'
-                ),
-=======
                 plot_path=self._logs_dir / f'ls_refocus_plot_{timestamp}_Pos{stack_idx}.png',
->>>>>>> 8457ff7a
             )
             focus_indices.append(idx)
         logger.debug(
