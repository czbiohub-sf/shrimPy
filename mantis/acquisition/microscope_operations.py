--- conflicted
+++ resolved
@@ -1,12 +1,8 @@
 import logging
 import time
 
-<<<<<<< HEAD
-from typing import Tuple, Iterable
+from typing import Iterable, Tuple
 from functools import partial
-=======
-from typing import Iterable, Tuple
->>>>>>> 4a805c47
 
 import nidaqmx
 import numpy as np
