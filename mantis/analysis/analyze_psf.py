--- conflicted
+++ resolved
@@ -1,4 +1,5 @@
 import datetime
+import importlib.resources as pkg_resources
 import pickle
 import shutil
 import webbrowser
@@ -12,14 +13,14 @@
 import pandas as pd
 import torch
 import torch.nn.functional as F
-import mantis.acquisition.scripts
-import importlib.resources as pkg_resources
 
 from napari_psf_analysis.psf_analysis.extract.BeadExtractor import BeadExtractor
 from napari_psf_analysis.psf_analysis.image import Calibrated3DImage
 from napari_psf_analysis.psf_analysis.psf import PSF
 from numpy.typing import ArrayLike
 from scipy.signal import peak_widths
+
+import mantis.acquisition.scripts
 
 
 def _make_plots(
@@ -151,23 +152,11 @@
     webbrowser.open(html_file_path.as_uri())
 
 
-<<<<<<< HEAD
 def extract_beads(
-    zyx_data: ArrayLike, points: ArrayLike, scale: tuple, patch_size_voxels: tuple = None
+    zyx_data: ArrayLike, points: ArrayLike, scale: tuple, patch_size: tuple = None
 ):
-    if patch_size_voxels is None:
-        patch_size = (scale[0] * 15, scale[1] * 18, scale[2] * 18)
-    else:
-        patch_size = (
-            scale[0] * patch_size_voxels[0],
-            scale[1] * patch_size_voxels[1],
-            scale[2] * patch_size_voxels[2],
-        )
-=======
-def extract_beads(zyx_data: ArrayLike, points: ArrayLike, scale: tuple, patch_size: tuple = None):
     if patch_size is None:
         patch_size = (scale[0] * 15, scale[1] * 18, scale[2] * 18)
->>>>>>> 1f2ca036
 
     # extract bead patches
     bead_extractor = BeadExtractor(
