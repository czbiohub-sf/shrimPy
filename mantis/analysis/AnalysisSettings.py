--- conflicted
+++ resolved
@@ -6,20 +6,12 @@
 
 @dataclass
 class DeskewSettings:
-<<<<<<< HEAD
-    pixel_size_um: float
-    ls_angle_deg: float
-    px_to_scan_ratio: float = None
-    scan_step_um: float = None
-    keep_overhang: bool = True
-=======
     pixel_size_um: PositiveFloat
     ls_angle_deg: PositiveFloat
     px_to_scan_ratio: Optional[PositiveFloat] = None
     scan_step_um: Optional[PositiveFloat] = None
     keep_overhang: bool = True
     average_n_slices: PositiveInt = 3
->>>>>>> 1810fa3b
 
     @validator("ls_angle_deg")
     def ls_angle_check(cls, v):
