import warnings

from typing import Literal, Optional, Union

import numpy as np
import torch

from pydantic import BaseModel, Extra, NonNegativeInt, PositiveFloat, PositiveInt, validator


# All settings classes inherit from MyBaseModel, which forbids extra parameters to guard against typos
class MyBaseModel(BaseModel, extra=Extra.forbid):
    pass


class ProcessingSettings(MyBaseModel):
    fliplr: Optional[bool] = False
    flipud: Optional[bool] = False


class DeskewSettings(MyBaseModel):
    pixel_size_um: PositiveFloat
    ls_angle_deg: PositiveFloat
    px_to_scan_ratio: Optional[PositiveFloat] = None
    scan_step_um: Optional[PositiveFloat] = None
    keep_overhang: bool = False
    average_n_slices: PositiveInt = 3

    @validator("ls_angle_deg")
    def ls_angle_check(cls, v):
        if v < 0 or v > 45:
            raise ValueError("Light sheet angle must be be between 0 and 45 degrees")
        return round(float(v), 2)

    @validator("px_to_scan_ratio")
    def px_to_scan_ratio_check(cls, v):
        if v is not None:
            return round(float(v), 3)

    def __init__(self, **data):
        if data.get("px_to_scan_ratio") is None:
            if data.get("scan_step_um") is not None:
                data["px_to_scan_ratio"] = round(
                    data["pixel_size_um"] / data["scan_step_um"], 3
                )
            else:
                raise ValueError(
                    "If px_to_scan_ratio is not provided, both pixel_size_um and scan_step_um must be provided"
                )
        super().__init__(**data)


class RegistrationSettings(MyBaseModel):
    source_channel_names: list[str]
    target_channel_name: str
    affine_transform_zyx: list
    keep_overhang: bool = False
    time_indices: Union[NonNegativeInt, list[NonNegativeInt], Literal["all"]] = "all"

    @validator("affine_transform_zyx")
    def check_affine_transform(cls, v):
        if not isinstance(v, list) or len(v) != 4:
            raise ValueError("The input array must be a list of length 3.")

        for row in v:
            if not isinstance(row, list) or len(row) != 4:
                raise ValueError("Each row of the array must be a list of length 3.")

        try:
            # Try converting the list to a 3x3 ndarray to check for valid shape and content
            np_array = np.array(v)
            if np_array.shape != (4, 4):
                raise ValueError("The array must be a 3x3 ndarray.")
        except ValueError:
            raise ValueError("The array must contain valid numerical values.")

        return v


<<<<<<< HEAD
class PsfFromBeadsSettings(MyBaseModel):
    axis0_patch_size: PositiveInt = 101
    axis1_patch_size: PositiveInt = 101
    axis2_patch_size: PositiveInt = 101


class DeconvolveSettings(MyBaseModel):
    regularization_strength: PositiveFloat = 0.001


class CharacterizeSettings(MyBaseModel):
    block_size: list[NonNegativeInt] = (64, 64, 32)
    blur_kernel_size: NonNegativeInt = 3
    nms_distance: NonNegativeInt = 32
    min_distance: NonNegativeInt = 50
    threshold_abs: PositiveFloat = 200.0
    max_num_peaks: NonNegativeInt = 2000
    exclude_border: list[NonNegativeInt] = (5, 10, 5)
    device: str = "cuda"
    axis_labels: list[str] = ["AXIS0", "AXIS1", "AXIS2"]

    @validator("device")
    def check_device(cls, v):
        return "cuda" if torch.cuda.is_available() else "cpu"
=======
class ConcatenateSettings(MyBaseModel):
    concat_data_paths: list[str]
    time_indices: Union[int, list[int], Literal["all"]] = "all"
    channel_names: list[Union[str, list[str]]]
    X_slice: Union[list[int], Literal["all"]] = "all"
    Y_slice: Union[list[int], Literal["all"]] = "all"
    Z_slice: Union[list[int], Literal["all"]] = "all"
    chunks_czyx: Union[Literal[None], list[int]] = None

    @validator("concat_data_paths")
    def check_concat_data_paths(cls, v):
        if not isinstance(v, list) or not all(isinstance(path, str) for path in v):
            raise ValueError("concat_data_paths must be a list of positions.")
        return v

    @validator("channel_names")
    def check_channel_names(cls, v):
        if not isinstance(v, list) or not all(isinstance(name, (str, list)) for name in v):
            raise ValueError("channel_names must be a list of strings or lists of strings.")
        return v

    @validator("X_slice", "Y_slice", "Z_slice")
    def check_slices(cls, v):
        if v != 'all' and (
            not isinstance(v, list)
            or len(v) != 2
            or not all(isinstance(i, int) and i >= 0 for i in v)
        ):
            raise ValueError("Slices must be 'all' or lists of two non-negative integers.")
        return v

    @validator("chunks_czyx")
    def check_chunk_size(cls, v):
        if v is not None and (
            not isinstance(v, list) or len(v) != 4 or not all(isinstance(i, int) for i in v)
        ):
            raise ValueError("chunks_czyx must be a list of 4 integers (C, Z, Y, X)")
        return v


class StabilizationSettings(MyBaseModel):
    stabilization_estimation_channel: str
    stabilization_type: Literal["z", "xy", "xyz"]
    stabilization_channels: list
    affine_transform_zyx_list: list
    time_indices: Union[NonNegativeInt, list[NonNegativeInt], Literal["all"]] = "all"

    @validator("affine_transform_zyx_list")
    def check_affine_transform_list(cls, v):
        if not isinstance(v, list):
            raise ValueError("affine_transform_list must be a list")

        for arr in v:
            arr = np.array(arr)
            if arr.shape != (4, 4):
                raise ValueError("Each element in affine_transform_list must be a 4x4 ndarray")

        return v


class StitchSettings(MyBaseModel):
    channels: Optional[list[str]] = None
    preprocessing: Optional[ProcessingSettings] = None
    postprocessing: Optional[ProcessingSettings] = None
    column_translation: Optional[list[float, float]] = None
    row_translation: Optional[list[float, float]] = None
    total_translation: Optional[dict[str, list[float, float]]] = None

    def __init__(self, **data):
        if data.get("total_translation") is None:
            if any(
                (data.get("column_translation") is None, data.get("row_translation") is None)
            ):
                raise ValueError(
                    "If total_translation is not provided, both column_translation and row_translation must be provided"
                )
            else:
                warnings.warn(
                    "column_translation and row_translation are deprecated. Use total_translation instead.",
                    DeprecationWarning,
                )
        super().__init__(**data)
>>>>>>> cad662b9
<|MERGE_RESOLUTION|>--- conflicted
+++ resolved
@@ -77,7 +77,6 @@
         return v
 
 
-<<<<<<< HEAD
 class PsfFromBeadsSettings(MyBaseModel):
     axis0_patch_size: PositiveInt = 101
     axis1_patch_size: PositiveInt = 101
@@ -102,7 +101,8 @@
     @validator("device")
     def check_device(cls, v):
         return "cuda" if torch.cuda.is_available() else "cpu"
-=======
+
+
 class ConcatenateSettings(MyBaseModel):
     concat_data_paths: list[str]
     time_indices: Union[int, list[int], Literal["all"]] = "all"
@@ -184,5 +184,4 @@
                     "column_translation and row_translation are deprecated. Use total_translation instead.",
                     DeprecationWarning,
                 )
-        super().__init__(**data)
->>>>>>> cad662b9
+        super().__init__(**data)