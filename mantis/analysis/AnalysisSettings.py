--- conflicted
+++ resolved
@@ -83,8 +83,6 @@
         return v
 
 
-<<<<<<< HEAD
-=======
 class StabilizationSettings(MyBaseModel):
     focus_finding_channel_index: NonNegativeInt
     affine_transform_zyx_list: list
@@ -102,7 +100,6 @@
         return v
 
 
->>>>>>> 7d33f09f
 class Segmentation(MyBaseModel):
     diameter: int = None
     flow_threshold: float = None
@@ -115,4 +112,12 @@
     mem_model_path: str
     membrane_segmentation: Segmentation
     nuc_model_path: str
+    nucleus_segmentation: Segmentation
+
+
+class CellposeSegmentationSettings(MyBaseModel):
+    z_idx: int
+    mem_model_path: str
+    membrane_segmentation: Segmentation
+    nuc_model_path: str
     nucleus_segmentation: Segmentation