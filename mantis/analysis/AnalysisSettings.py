--- conflicted
+++ resolved
@@ -1,23 +1,8 @@
-<<<<<<< HEAD
-from typing import Optional, Tuple
-
-import numpy as np
-
-from pydantic import (
-    BaseModel,
-    Extra,
-    NonNegativeInt,
-    PositiveFloat,
-    PositiveInt,
-    validator,
-)
-=======
 from typing import Literal, Optional, Union
 
 import numpy as np
 
 from pydantic import BaseModel, Extra, NonNegativeInt, PositiveFloat, PositiveInt, validator
->>>>>>> 0df6135f
 
 
 # All settings classes inherit from MyBaseModel, which forbids extra parameters to guard against typos
@@ -58,19 +43,11 @@
 
 
 class RegistrationSettings(MyBaseModel):
-<<<<<<< HEAD
-    source_channel_index: NonNegativeInt
-    target_channel_index: NonNegativeInt
-    affine_transform_zyx: list
-    source_shape_zyx: list
-    target_shape_zyx: list
-=======
     source_channel_names: list[str]
     target_channel_name: str
     affine_transform_zyx: list
     keep_overhang: bool = False
     time_indices: Union[NonNegativeInt, list[NonNegativeInt], Literal["all"]] = "all"
->>>>>>> 0df6135f
 
     @validator("affine_transform_zyx")
     def check_affine_transform(cls, v):
@@ -89,21 +66,7 @@
         except ValueError:
             raise ValueError("The array must contain valid numerical values.")
 
-<<<<<<< HEAD
         return v
-
-    @validator("source_shape_zyx")
-    def check_source_shape_zyx(cls, v):
-        if not isinstance(v, list) or len(v) != 3:
-            raise ValueError("The output shape zyx must be a list of length 3.")
-        return v
-
-    @validator("target_shape_zyx")
-    def check_target_shape_zyx(cls, v):
-        if not isinstance(v, list) or len(v) != 3:
-            raise ValueError("The output shape zyx must be a list of length 3.")
-        return v
-
 
 class StabilizationSettings(MyBaseModel):
     focus_finding_channel_index: NonNegativeInt
@@ -119,6 +82,4 @@
             if arr.shape != (4, 4):
                 raise ValueError("Each element in affine_transform_list must be a 4x4 ndarray")
 
-=======
->>>>>>> 0df6135f
         return v