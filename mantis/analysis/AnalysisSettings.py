<<<<<<< HEAD
from typing import Optional

import numpy as np

from pydantic import (
    BaseModel,
    Extra,
    NonNegativeInt,
    PositiveFloat,
    PositiveInt,
    validator,
)
=======
from typing import Optional, Tuple

import numpy as np

from pydantic import BaseModel, Extra, NonNegativeInt, PositiveFloat, PositiveInt, validator
>>>>>>> a29811a4


# All settings classes inherit from MyBaseModel, which forbids extra parameters to guard against typos
class MyBaseModel(BaseModel, extra=Extra.forbid):
    pass


class DeskewSettings(MyBaseModel):
    pixel_size_um: PositiveFloat
    ls_angle_deg: PositiveFloat
    px_to_scan_ratio: Optional[PositiveFloat] = None
    scan_step_um: Optional[PositiveFloat] = None
    keep_overhang: bool = True
    average_n_slices: PositiveInt = 3

    @validator("ls_angle_deg")
    def ls_angle_check(cls, v):
        if v < 0 or v > 45:
            raise ValueError("Light sheet angle must be be between 0 and 45 degrees")
        return round(float(v), 2)

    @validator("px_to_scan_ratio")
    def px_to_scan_ratio_check(cls, v):
        if v is not None:
            return round(float(v), 3)

    def __post_init__(self):
        if self.px_to_scan_ratio is None:
            if self.scan_step_um is not None:
                self.px_to_scan_ratio = round(self.pixel_size_um / self.scan_step_um, 3)
            else:
                raise TypeError("px_to_scan_ratio is not valid")


class RegistrationSettings(MyBaseModel):
    source_channel_index: NonNegativeInt
    target_channel_index: NonNegativeInt
    affine_transform_zyx: list
    source_shape_zyx: list
    target_shape_zyx: list

    @validator("affine_transform_zyx")
    def check_affine_transform(cls, v):
        if not isinstance(v, list) or len(v) != 4:
            raise ValueError("The input array must be a list of length 3.")

        for row in v:
            if not isinstance(row, list) or len(row) != 4:
                raise ValueError("Each row of the array must be a list of length 3.")

        try:
            # Try converting the list to a 3x3 ndarray to check for valid shape and content
            np_array = np.array(v)
            if np_array.shape != (4, 4):
                raise ValueError("The array must be a 3x3 ndarray.")
        except ValueError:
            raise ValueError("The array must contain valid numerical values.")

        return v

    @validator("source_shape_zyx")
    def check_source_shape_zyx(cls, v):
        if not isinstance(v, list) or len(v) != 3:
            raise ValueError("The output shape zyx must be a list of length 3.")
        return v

    @validator("target_shape_zyx")
    def check_target_shape_zyx(cls, v):
        if not isinstance(v, list) or len(v) != 3:
            raise ValueError("The output shape zyx must be a list of length 3.")
        return v<|MERGE_RESOLUTION|>--- conflicted
+++ resolved
@@ -1,5 +1,4 @@
-<<<<<<< HEAD
-from typing import Optional
+from typing import Optional, Tuple
 
 import numpy as np
 
@@ -11,13 +10,6 @@
     PositiveInt,
     validator,
 )
-=======
-from typing import Optional, Tuple
-
-import numpy as np
-
-from pydantic import BaseModel, Extra, NonNegativeInt, PositiveFloat, PositiveInt, validator
->>>>>>> a29811a4
 
 
 # All settings classes inherit from MyBaseModel, which forbids extra parameters to guard against typos
