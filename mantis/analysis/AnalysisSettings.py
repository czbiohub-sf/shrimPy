from typing import Optional, Tuple

import numpy as np

from pydantic import (
    BaseModel,
    Extra,
    NonNegativeInt,
    PositiveFloat,
    PositiveInt,
    validator,
)


# All settings classes inherit from MyBaseModel, which forbids extra parameters to guard against typos
class MyBaseModel(BaseModel, extra=Extra.forbid):
    pass


class DeskewSettings(MyBaseModel):
    pixel_size_um: PositiveFloat
    ls_angle_deg: PositiveFloat
    px_to_scan_ratio: Optional[PositiveFloat] = None
    scan_step_um: Optional[PositiveFloat] = None
    keep_overhang: bool = True
    average_n_slices: PositiveInt = 3

    @validator("ls_angle_deg")
    def ls_angle_check(cls, v):
        if v < 0 or v > 45:
            raise ValueError("Light sheet angle must be be between 0 and 45 degrees")
        return round(float(v), 2)

    @validator("px_to_scan_ratio")
    def px_to_scan_ratio_check(cls, v):
        if v is not None:
            return round(float(v), 3)

    def __post_init__(self):
        if self.px_to_scan_ratio is None:
            if self.scan_step_um is not None:
                self.px_to_scan_ratio = round(self.pixel_size_um / self.scan_step_um, 3)
            else:
                raise TypeError("px_to_scan_ratio is not valid")


class RegistrationSettings(MyBaseModel):
    source_channel_index: NonNegativeInt
    target_channel_index: NonNegativeInt
    affine_transform_zyx: list
    source_shape_zyx: list
    target_shape_zyx: list

    @validator("affine_transform_zyx")
    def check_affine_transform(cls, v):
        if not isinstance(v, list) or len(v) != 4:
            raise ValueError("The input array must be a list of length 3.")

        for row in v:
            if not isinstance(row, list) or len(row) != 4:
                raise ValueError("Each row of the array must be a list of length 3.")

        try:
            # Try converting the list to a 3x3 ndarray to check for valid shape and content
            np_array = np.array(v)
            if np_array.shape != (4, 4):
                raise ValueError("The array must be a 3x3 ndarray.")
        except ValueError:
            raise ValueError("The array must contain valid numerical values.")

        return v

    @validator("source_shape_zyx")
    def check_source_shape_zyx(cls, v):
        if not isinstance(v, list) or len(v) != 3:
            raise ValueError("The output shape zyx must be a list of length 3.")
        return v

    @validator("target_shape_zyx")
    def check_target_shape_zyx(cls, v):
        if not isinstance(v, list) or len(v) != 3:
            raise ValueError("The output shape zyx must be a list of length 3.")
        return v


<<<<<<< HEAD
class Segmentation(MyBaseModel):
    diameter: int = None
    flow_threshold: float = None
    channels: list[int]
    do_3D: bool = None


class CellposeSegmentationSettings(MyBaseModel):
    z_idx: int
    mem_model_path: str
    membrane_segmentation: Segmentation
    nuc_model_path: str
    nucleus_segmentation: Segmentation
=======
class StabilizationSettings(MyBaseModel):
    focus_finding_channel_index: NonNegativeInt
    affine_transform_zyx_list: list

    @validator("affine_transform_zyx_list")
    def check_affine_transform_list(cls, v):
        if not isinstance(v, list):
            raise ValueError("affine_transform_list must be a list")

        for arr in v:
            arr = np.array(arr)
            if arr.shape != (4, 4):
                raise ValueError("Each element in affine_transform_list must be a 4x4 ndarray")

        return v
>>>>>>> 4ec9f0cd
<|MERGE_RESOLUTION|>--- conflicted
+++ resolved
@@ -83,21 +83,6 @@
         return v
 
 
-<<<<<<< HEAD
-class Segmentation(MyBaseModel):
-    diameter: int = None
-    flow_threshold: float = None
-    channels: list[int]
-    do_3D: bool = None
-
-
-class CellposeSegmentationSettings(MyBaseModel):
-    z_idx: int
-    mem_model_path: str
-    membrane_segmentation: Segmentation
-    nuc_model_path: str
-    nucleus_segmentation: Segmentation
-=======
 class StabilizationSettings(MyBaseModel):
     focus_finding_channel_index: NonNegativeInt
     affine_transform_zyx_list: list
@@ -113,4 +98,18 @@
                 raise ValueError("Each element in affine_transform_list must be a 4x4 ndarray")
 
         return v
->>>>>>> 4ec9f0cd
+
+
+class Segmentation(MyBaseModel):
+    diameter: int = None
+    flow_threshold: float = None
+    channels: list[int]
+    do_3D: bool = None
+
+
+class CellposeSegmentationSettings(MyBaseModel):
+    z_idx: int
+    mem_model_path: str
+    membrane_segmentation: Segmentation
+    nuc_model_path: str
+    nucleus_segmentation: Segmentation