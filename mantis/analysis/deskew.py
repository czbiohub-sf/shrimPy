import numpy as np
import torch

from monai.transforms.spatial.array import Affine


def _deskew_matrix(px_to_scan_ratio, ct):
    """3x3 deskew matrix, relating sampling coordinates to deskewed coordinates

    Parameters
    ----------
    px_to_scan_ratio : float
        Ratio of the pixel size to light sheet scan step
    ct : float
        cos(theta), where theta is the light-sheet tilt angle

    Returns
    -------
    3x3 array
    """
    return np.array(
        [
            [
                -px_to_scan_ratio * ct,
                0,
                px_to_scan_ratio,
            ],
            [-1, 0, 0],
            [0, -1, 0],
        ]
    )


def _average_n_slices(data, average_window_width=1):
    """Average an array over its first axis

    Parameters
    ----------
    data : np.array

    average_window_width : int, optional
        Averaging window applied to the first axis.

    Returns
    -------
    data_averaged : np.array

    """
    # If first dimension isn't divisible by average_window_width, pad it
    remainder = data.shape[0] % average_window_width
    if remainder > 0:
        padding_width = average_window_width - remainder
        data = np.pad(data, [(0, padding_width)] + [(0, 0)] * (data.ndim - 1), mode='edge')

    # Reshape then average over the first dimension
    new_shape = (data.shape[0] // average_window_width, average_window_width) + data.shape[1:]
    data_averaged = np.mean(data.reshape(new_shape), axis=1)

    return data_averaged


def _get_averaged_shape(deskewed_data_shape: tuple, average_window_width: int) -> tuple:
    """
    Compute the shape of the data returned from `_average_n_slices` function.

    Parameters
    ----------
    deskewed_data_shape : tuple
        Shape of the original data before averaging.

    average_window_width : int
        Averaging window applied to the first axis.

    Returns
    -------
    averaged_shape : tuple
        Shape of the data returned from `_average_n_slices`.
    """
    averaged_shape = (
        int(np.ceil(deskewed_data_shape[0] / average_window_width)),
    ) + deskewed_data_shape[1:]
    return averaged_shape


def _get_transform_matrix(
    data_shape: tuple, ls_angle_deg: float, px_to_scan_ratio: float, keep_overhang: bool
):
    """
    Compute affine transformation matrix used to deskew data.

    Parameters
    ----------
    data_shape : tuple
    ls_angle_deg : float
    px_to_scan_ratio : float
    keep_overhang : bool

    Returns
    -------
    matrix : np.array
        Affine transformation matrix.
    """
    Z, Y, X = data_shape

    ct = np.cos(ls_angle_deg * np.pi / 180)
    Z_shift = 0
    if not keep_overhang:
        Z_shift = int(np.floor(Y * ct * px_to_scan_ratio))

    matrix = np.array(
        [
            [
                -px_to_scan_ratio * ct,
                0,
                px_to_scan_ratio,
                Z_shift,
            ],
            [-1, 0, 0, Y - 1],
            [0, -1, 0, X - 1],
        ]
    )

    return matrix


def get_deskewed_data_shape(
    raw_data_shape: tuple,
    ls_angle_deg: float,
    px_to_scan_ratio: float,
    keep_overhang: bool,
    average_n_slices: int = 1,
    pixel_size_um: float = 1,
):
    """Get the shape of the deskewed data set and its voxel size
    Parameters
    ----------
    raw_data_shape : tuple
        Shape of the raw data, must be len = 3
    ls_angle_deg : float
        Angle of the light sheet relative to the optical axis, in degrees
    px_to_scan_ratio : float
        Ratio of the pixel size to light sheet scan step
    keep_overhang : bool, optional
        If true, the shape of the whole volume within the tilted parallelepiped
        will be returned
        If false, the shape of the deskewed volume within a cuboid region will
        be returned
    average_n_slices : int, optional
        after deskewing, averages every n slices (default = 1 applies no averaging)
    pixel_size_um : float, optional
        Pixel size in micrometers. If not provided, a default value of 1 will be
        used and the returned voxel size will represent a voxel scale
    Returns
    -------
    output_shape : tuple
        Output shape of the deskewed data in ZYX order
    voxel_size : tuple
        Size of the deskewed voxels in micrometers. If the default
        pixel_size_um = 1 is used this parameter will represent the voxel scale
    """

    # Trig
    theta = ls_angle_deg * np.pi / 180
    st = np.sin(theta)
    ct = np.cos(theta)

    # Prepare transforms
    Z, Y, X = raw_data_shape

    if keep_overhang:
        Xp = int(np.ceil((Z / px_to_scan_ratio) + (Y * ct)))
    else:
        Xp = int(np.ceil((Z / px_to_scan_ratio) - (Y * ct)))

    output_shape = (Y, X, Xp)
    voxel_size = (average_n_slices * st * pixel_size_um, pixel_size_um, pixel_size_um)

    averaged_output_shape = _get_averaged_shape(output_shape, average_n_slices)

    return averaged_output_shape, voxel_size


def deskew_data(
    raw_data: np.ndarray,
    ls_angle_deg: float,
    px_to_scan_ratio: float,
    keep_overhang: bool,
    average_n_slices: int = 1,
    device='cpu',
):
    """Deskews fluorescence data from the mantis microscope
    Parameters
    ----------
    raw_data : NDArray with ndim == 3
        raw data from the mantis microscope
        - axis 0 corresponds to the scanning axis
        - axis 1 corresponds to the "tilted" axis
        - axis 2 corresponds to the axis in the plane of the coverslip
    ls_angle_deg : float
        angle of light sheet with respect to the optical axis in degrees
    px_to_scan_ratio : float
        (pixel spacing / scan spacing) in object space
        e.g. if camera pixels = 6.5 um and mag = 1.4*40, then the pixel spacing
        is 6.5/(1.4*40) = 0.116 um. If the scan spacing is 0.3 um, then
        px_to_scan_ratio = 0.116 / 0.3 = 0.386
    keep_overhang : bool
        If true, compute the whole volume within the tilted parallelepiped.
        If false, only compute the deskewed volume within a cuboid region.
    average_n_slices : int, optional
        after deskewing, averages every n slices (default = 1 applies no averaging)
    device : str, optional
        torch device to use for computation. Default is 'cpu'.
    Returns
    -------
    deskewed_data : NDArray with ndim == 3
        axis 0 is the Z axis, normal to the coverslip
        axis 1 is the Y axis, input axis 2 in the plane of the coverslip
        axis 2 is the X axis, the scanning axis
    """
    # Prepare transforms
<<<<<<< HEAD
    matrix = _get_transform_matrix(
        raw_data.shape, ls_angle_deg, px_to_scan_ratio, keep_overhang
=======
    ct = np.cos(ls_angle_deg * np.pi / 180)
    matrix = np.array(
        [
            [
                -px_to_scan_ratio * ct,
                0,
                px_to_scan_ratio,
                0,
            ],
            [-1, 0, 0, 0],
            [0, -1, 0, 0],
            [0, 0, 0, 1],
        ]
>>>>>>> cad662b9
    )

    output_shape, _ = get_deskewed_data_shape(
        raw_data.shape, ls_angle_deg, px_to_scan_ratio, keep_overhang
    )

    # convert to tensor on GPU
    # convert raw_data to int32 if it is uint16
    raw_data_tensor = torch.from_numpy(raw_data.astype(np.float32)).to(device)

    # Returns callable
    affine_func = Affine(affine=matrix, padding_mode="zeros", image_only=True)

    # affine_func accepts CZYX array, so for ZYX input we need [None] and for ZYX output we need [0]
    deskewed_data = affine_func(
        raw_data_tensor[None], mode="bilinear", spatial_size=output_shape
    )[0]

    # to numpy array on CPU
    deskewed_data = deskewed_data.cpu().numpy()

    # Apply averaging
    averaged_deskewed_data = _average_n_slices(
        deskewed_data, average_window_width=average_n_slices
    )
    return averaged_deskewed_data<|MERGE_RESOLUTION|>--- conflicted
+++ resolved
@@ -218,24 +218,8 @@
         axis 2 is the X axis, the scanning axis
     """
     # Prepare transforms
-<<<<<<< HEAD
     matrix = _get_transform_matrix(
         raw_data.shape, ls_angle_deg, px_to_scan_ratio, keep_overhang
-=======
-    ct = np.cos(ls_angle_deg * np.pi / 180)
-    matrix = np.array(
-        [
-            [
-                -px_to_scan_ratio * ct,
-                0,
-                px_to_scan_ratio,
-                0,
-            ],
-            [-1, 0, 0, 0],
-            [0, -1, 0, 0],
-            [0, 0, 0, 1],
-        ]
->>>>>>> cad662b9
     )
 
     output_shape, _ = get_deskewed_data_shape(
